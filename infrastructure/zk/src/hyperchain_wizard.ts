import { Command } from 'commander';
import enquirer from 'enquirer';
import { BigNumber, ethers, utils } from 'ethers';
import chalk from 'chalk';
import * as contract from './contract';
import { compileConfig, pushConfig } from './config';
import { announced, init, InitArgs } from './init';
import * as server from './server';
import * as docker from './docker';
import * as db from './database';
import * as env from './env';
import * as fs from 'fs';
import fetch from 'node-fetch';
import { up } from './up';
import * as Handlebars from 'handlebars';
import { ProverType, setupProver } from './prover_setup';

const title = chalk.blueBright;
const warning = chalk.yellowBright;
const error = chalk.redBright;
const announce = chalk.yellow;

enum BaseNetwork {
    LOCALHOST = 'localhost (matterlabs/geth)',
    LOCALHOST_CUSTOM = 'localhost (custom)',
    SEPOLIA = 'sepolia',
    GOERLI = 'goerli',
    MAINNET = 'mainnet'
}

enum ProverTypeOption {
    NONE = 'No (this hyperchain is for testing purposes only)',
    CPU = 'Yes - With a CPU implementation',
    GPU = 'Yes - With a GPU implementation'
}

export interface BasePromptOptions {
    name: string | (() => string);
    type: string | (() => string);
    message: string | (() => string) | (() => Promise<string>);
    initial?: any;
    required?: boolean;
    choices?: string[] | object[];
    skip?: ((state: object) => boolean | Promise<boolean>) | boolean;
}

// PLA:681
let isLocalhost = false;

// An init command that allows configuring and spinning up a new hyperchain network.
async function initHyperchain() {
    await announced('Initializing hyperchain creation', setupConfiguration());

    const deployerPrivateKey = process.env.DEPLOYER_PRIVATE_KEY;
    const governorPrivateKey = process.env.GOVERNOR_PRIVATE_KEY;
    const deployL2Weth = Boolean(process.env.DEPLOY_L2_WETH || false);
    const deployTestTokens = Boolean(process.env.DEPLOY_TEST_TOKENS || false);

    const initArgs: InitArgs = {
        skipSubmodulesCheckout: false,
        skipEnvSetup: true,
        governorPrivateKeyArgs: ['--private-key', governorPrivateKey],
        deployerL2ContractInput: {
            args: ['--private-key', deployerPrivateKey],
            includePaymaster: false,
            includeL2WETH: deployL2Weth
        },
        testTokens: {
            deploy: deployTestTokens,
            args: ['--private-key', deployerPrivateKey, '--envFile', process.env.CHAIN_ETH_NETWORK!]
        }
    };

    await init(initArgs);

<<<<<<< HEAD
    console.log(announce(`\nYour Hyperchain configuration is available at ${process.env.ENV_FILE}\n`));
=======
    // if we used matterlabs/geth network, we need custom ENV file for hyperchain compose parts
    // This breaks `zk status prover` command, but neccessary for working in isolated docker-network
    // TODO: Think about better implementation
    // PLA:681
    if (isLocalhost) {
        wrapEnvModify('ETH_CLIENT_WEB3_URL', 'http://geth:8545');
        wrapEnvModify('DATABASE_URL', 'postgres://postgres:notsecurepassword@postgres:5432/zksync_local');
    }

    env.mergeInitToEnv();

    console.log(announce(`\nYour hyperchain configuration is available at ${process.env.ENV_FILE}\n`));
>>>>>>> 70ca0db3

    console.log(warning(`\nIf you want to add a prover to your hyperchain, please run zk stack prover-setup now.\n`));

    await announced('Start server', startServer());
}

async function setupConfiguration() {
    const CONFIGURE = 'Configure new chain';
    const USE_EXISTING = 'Use existing configuration';
    const questions: BasePromptOptions[] = [
        {
            message: 'Do you want to configure a new chain or use an existing configuration?',
            name: 'config',
            type: 'select',
            choices: [CONFIGURE, USE_EXISTING]
        }
    ];

    const results: any = await enquirer.prompt(questions);

    if (results.config === CONFIGURE) {
        await announced('Setting hyperchain configuration', setHyperchainMetadata());
        await announced('Validating information and balances to deploy hyperchain', checkReadinessToDeploy());
    } else {
        const envName = await selectHyperchainConfiguration();

        env.set(envName);
    }
}

async function setHyperchainMetadata() {
    const BASE_NETWORKS = [
        BaseNetwork.LOCALHOST,
        BaseNetwork.LOCALHOST_CUSTOM,
        BaseNetwork.SEPOLIA,
        BaseNetwork.GOERLI,
        BaseNetwork.MAINNET
    ];
    const GENERATE_KEYS = 'Generate keys';
    const INSERT_KEYS = 'Insert keys';
    const questions: BasePromptOptions[] = [
        {
            message: 'What is your hyperchain name?',
            name: 'chainName',
            type: 'input',
            required: true
        },
        {
            message: 'What is your hyperchain id? Make sure this is not used by other chains.',
            name: 'chainId',
            type: 'numeral',
            required: true
        },
        {
            message: 'To which L1 Network will your hyperchain rollup to?',
            name: 'l1Chain',
            type: 'select',
            required: true,
            choices: BASE_NETWORKS
        }
    ];

    const results: any = await enquirer.prompt(questions);

    let deployer, governor, ethOperator, feeReceiver: ethers.Wallet | undefined;
    let feeReceiverAddress, l1Rpc, l1Id, databaseUrl;

    if (results.l1Chain !== BaseNetwork.LOCALHOST) {
        const connectionsQuestions: BasePromptOptions[] = [
            {
                message: 'What is the RPC url for the L1 Network?',
                name: 'l1Rpc',
                type: 'input',
                required: true
            }
        ];

        if (results.l1Chain === BaseNetwork.LOCALHOST_CUSTOM) {
            connectionsQuestions[0].initial = 'http://localhost:8545';

            connectionsQuestions.push({
                message: 'What is network id of your L1 Network?',
                name: 'l1NetworkId',
                type: 'numeral',
                required: true
            });
        }

        connectionsQuestions.push({
            message:
                'What is the connection URL for your Postgress 14 database (format is postgres://<user>:<pass>@<hostname>:<port>/<database>)?',
            name: 'dbUrl',
            type: 'input',
            initial: 'postgres://postgres@localhost/zksync_local',
            required: true
        });

        connectionsQuestions.push({
            message:
                'Do you want to generate new addresses/keys for the Deployer, Governor and ETh Operator, or insert your own keys?',
            name: 'generateKeys',
            type: 'select',
            choices: [GENERATE_KEYS, INSERT_KEYS]
        });

        const connectionsResults: any = await enquirer.prompt(connectionsQuestions);

        l1Rpc = connectionsResults.l1Rpc;
        databaseUrl = connectionsResults.dbUrl;

        if (results.l1Chain === BaseNetwork.LOCALHOST_CUSTOM) {
            l1Id = connectionsResults.l1NetworkId;
        } else {
            l1Id = getL1Id(results.l1Chain);
        }

        if (connectionsResults.generateKeys === GENERATE_KEYS) {
            deployer = ethers.Wallet.createRandom();
            governor = ethers.Wallet.createRandom();
            ethOperator = ethers.Wallet.createRandom();
            feeReceiver = ethers.Wallet.createRandom();
            feeReceiverAddress = feeReceiver.address;
        } else {
            const keyQuestions: BasePromptOptions[] = [
                {
                    message: 'Private key of the L1 Deployer (the one that deploys the contracts)',
                    name: 'deployerKey',
                    type: 'password',
                    required: true
                },
                {
                    message: 'Private key of the L1 Governor (the one that can upgrade the contracts)',
                    name: 'governorKey',
                    type: 'password',
                    required: true
                },
                {
                    message: 'Private key of the L1 ETH Operator (the one that rolls up the batches)',
                    name: 'ethOperator',
                    type: 'password',
                    required: true
                },
                {
                    message: 'Address of L2 fee receiver (the one that collects fees)',
                    name: 'feeReceiver',
                    type: 'input',
                    required: true
                }
            ];

            const keyResults: any = await enquirer.prompt(keyQuestions);

            try {
                deployer = new ethers.Wallet(keyResults.deployerKey);
            } catch (e) {
                throw Error(error('Deployer private key is invalid'));
            }

            try {
                governor = new ethers.Wallet(keyResults.governorKey);
            } catch (e) {
                throw Error(error('Governor private key is invalid'));
            }

            try {
                ethOperator = new ethers.Wallet(keyResults.ethOperator);
            } catch (e) {
                throw Error(error('ETH Operator private key is invalid'));
            }

            if (!utils.isAddress(keyResults.feeReceiver)) {
                throw Error(error('Fee Receiver address is not a valid address'));
            }

            feeReceiver = undefined;
            feeReceiverAddress = keyResults.feeReceiver;
        }
    } else {
        // PLA:681
        isLocalhost = true;
        l1Rpc = 'http://localhost:8545';
        l1Id = 9;
        databaseUrl = 'postgres://postgres:notsecurepassword@localhost:5432/zksync_local';
        wrapEnvModify('DATABASE_URL', databaseUrl);

        const richWalletsRaw = await fetch(
            'https://raw.githubusercontent.com/matter-labs/local-setup/main/rich-wallets.json'
        );

        const richWallets = await richWalletsRaw.json();

        deployer = new ethers.Wallet(richWallets[0].privateKey);
        governor = new ethers.Wallet(richWallets[1].privateKey);
        ethOperator = new ethers.Wallet(richWallets[2].privateKey);
        feeReceiver = undefined;
        feeReceiverAddress = richWallets[3].address;

        await up('docker-compose-zkstack-common.yml');
        await announced('Ensuring databases are up', db.wait());
    }

    await initializeTestERC20s();
    await initializeWethTokenForHyperchain();

    console.log('\n');

    printAddressInfo('Deployer', deployer.address);
    printAddressInfo('Governor', governor.address);
    printAddressInfo('ETH Operator', ethOperator.address);
    printAddressInfo('Fee receiver', feeReceiverAddress);

    console.log(
        warning(
            'Private keys for these wallets are available in the .env file for you chain. Make sure that you have a copy in a safe place.\n'
        )
    );

    if (results.l1Chain !== BaseNetwork.LOCALHOST_CUSTOM && results.l1Chain !== BaseNetwork.LOCALHOST) {
        const verifyQuestions: BasePromptOptions[] = [
            {
                message: 'Do You want to verify your L1 contracts? You will need a etherscan API key for it.',
                name: 'verify',
                type: 'confirm'
            }
        ];

        const verifyResults: any = await enquirer.prompt(verifyQuestions);

        if (verifyResults.verify) {
            const etherscanQuestions = [
                {
                    message: 'Please provide your Etherscan API Key.',
                    name: 'etherscanKey',
                    type: 'input',
                    required: true
                }
            ];

            const etherscanResults: any = await enquirer.prompt(etherscanQuestions);

            env.modify('MISC_ETHERSCAN_API_KEY', etherscanResults.etherscanKey, 'etc/env/l1-inits/.init.env');
        }
    }

    const environment = getEnv(results.chainName);

    compileConfig(environment);
    env.set(environment);
<<<<<<< HEAD

    env.modify('DATABASE_URL', databaseUrl, 'etc/env/l1-inits/.init.env');
    env.modify('ETH_CLIENT_CHAIN_ID', l1Id.toString(), 'etc/env/l1-inits/.init.env');
    env.modify('ETH_CLIENT_WEB3_URL', l1Rpc, 'etc/env/l1-inits/.init.env');
    env.modify('CHAIN_ETH_NETWORK', getL1Name(results.l1Chain), 'etc/env/l1-inits/.init.env');
    env.modify('CHAIN_ETH_ZKSYNC_NETWORK', results.chainName, process.env.ENV_FILE!);
    env.modify('CHAIN_ETH_ZKSYNC_NETWORK_ID', results.chainId, process.env.ENV_FILE!);
    env.modify('ETH_SENDER_SENDER_OPERATOR_PRIVATE_KEY', ethOperator.privateKey, 'etc/env/l1-inits/.init.env');
    env.modify('ETH_SENDER_SENDER_OPERATOR_COMMIT_ETH_ADDR', ethOperator.address, 'etc/env/l1-inits/.init.env');
    env.modify('DEPLOYER_PRIVATE_KEY', deployer.privateKey, 'etc/env/l1-inits/.init.env');
    env.modify('GOVERNOR_PRIVATE_KEY', governor.privateKey, 'etc/env/l1-inits/.init.env');
    env.modify('GOVERNOR_ADDRESS', governor.address, 'etc/env/l1-inits/.init.env');
    env.modify('CHAIN_STATE_KEEPER_FEE_ACCOUNT_ADDR', feeReceiverAddress, 'etc/env/l1-inits/.init.env');
    env.modify('ETH_SENDER_SENDER_PROOF_SENDING_MODE', 'SkipEveryProof', process.env.ENV_FILE!);
=======
    // TODO: Generate url for data-compressor with selected region or fix env variable for keys location
    // PLA-595
    wrapEnvModify('DATABASE_URL', databaseUrl);
    wrapEnvModify('ETH_CLIENT_CHAIN_ID', l1Id.toString());
    wrapEnvModify('ETH_CLIENT_WEB3_URL', l1Rpc);
    wrapEnvModify('CHAIN_ETH_NETWORK', getL1Name(results.l1Chain));
    wrapEnvModify('CHAIN_ETH_ZKSYNC_NETWORK', results.chainName);
    wrapEnvModify('CHAIN_ETH_ZKSYNC_NETWORK_ID', results.chainId);
    wrapEnvModify('ETH_SENDER_SENDER_OPERATOR_PRIVATE_KEY', ethOperator.privateKey);
    wrapEnvModify('ETH_SENDER_SENDER_OPERATOR_COMMIT_ETH_ADDR', ethOperator.address);
    wrapEnvModify('DEPLOYER_PRIVATE_KEY', deployer.privateKey);
    wrapEnvModify('GOVERNOR_PRIVATE_KEY', governor.privateKey);
    wrapEnvModify('GOVERNOR_ADDRESS', governor.address);
    wrapEnvModify('CHAIN_STATE_KEEPER_FEE_ACCOUNT_ADDR', feeReceiverAddress);
    wrapEnvModify('ETH_SENDER_SENDER_PROOF_SENDING_MODE', 'SkipEveryProof');
>>>>>>> 70ca0db3

    if (feeReceiver) {
        env.modify('FEE_RECEIVER_PRIVATE_KEY', feeReceiver.privateKey, 'etc/env/l1-inits/.init.env');
    }

    // For now force delay to 20 seconds to ensure batch execution doesn't not happen in same block as batch proving
    // This bug will be fixed on the smart contract soon
    env.modify('CONTRACTS_VALIDATOR_TIMELOCK_EXECUTION_DELAY', '0', 'etc/env/l1-inits/.init.env');
    env.modify('ETH_SENDER_SENDER_L1_BATCH_MIN_AGE_BEFORE_EXECUTE_SECONDS', '20', 'etc/env/l1-inits/.init.env');
    const diff = env.getAvailableEnvsFromFiles().size;
    pushConfig(undefined, diff.toString());

    env.load();
}

async function setupHyperchainProver() {
    let proverType = ProverTypeOption.NONE;

    const proverQuestions: BasePromptOptions[] = [
        {
            message: 'Which ZK Prover implementation you want for your hyperchain?',
            name: 'prover',
            type: 'select',
            required: true,
            choices: [ProverTypeOption.NONE, ProverTypeOption.CPU, ProverTypeOption.GPU]
        }
    ];

    const proverResults: any = await enquirer.prompt(proverQuestions);

    proverType = proverResults.prover;

    switch (proverType) {
        case ProverTypeOption.NONE:
            env.modify('ETH_SENDER_SENDER_PROOF_SENDING_MODE', 'SkipEveryProof', process.env.ENV_FILE!);
            env.mergeInitToEnv();
            break;
        default:
            await setupProver(proverType === ProverTypeOption.CPU ? ProverType.CPU : ProverType.GPU);
    }
}

function printAddressInfo(name: string, address: string) {
    console.log(title(name));
    console.log(`Address - ${address}`);
    console.log('');
}

async function initializeTestERC20s() {
    // TODO: For now selecting NO breaks server-core deployment, should be always YES or create empty-mock file for v2-core
    // PLA-595
    const questions: BasePromptOptions[] = [
        {
            message:
                'Do you want to deploy some test ERC20s to your hyperchain? NB: Temporary broken, always select YES',
            name: 'deployERC20s',
            type: 'confirm'
        }
    ];

    const results: any = await enquirer.prompt(questions);

    if (results.deployERC20s) {
        env.modify('DEPLOY_TEST_TOKENS', 'true', 'etc/env/l1-inits/.init.env');
        console.log(
            warning(
                `The addresses for the generated test ECR20 tokens will be available at the /etc/tokens/${getEnv(
                    process.env.CHAIN_ETH_NETWORK!
                )}.json file.`
            )
        );
    }
}

async function initializeWethTokenForHyperchain() {
    const questions: BasePromptOptions[] = [
        {
            message: 'Do you want to deploy Wrapped ETH to your hyperchain?',
            name: 'deployWeth',
            type: 'confirm'
        }
    ];

    const results: any = await enquirer.prompt(questions);

    if (results.deployWeth) {
        env.modify('DEPLOY_L2_WETH', 'true', `etc/env/l2-inits/${process.env.ZKSYNC_ENV}.init.env`);

        if (!process.env.DEPLOY_TEST_TOKENS) {
            // Only try to fetch this info if no test tokens will be deployed, otherwise WETH address will be defined later.
            const tokens = getTokens(process.env.CHAIN_ETH_NETWORK!);

            let baseWethToken = tokens.find((token: { symbol: string }) => token.symbol == 'WETH')?.address;

            if (!baseWethToken) {
                const wethQuestions = [
                    {
                        message: 'What is the address of the Wrapped ETH on the base chain?',
                        name: 'l1Weth',
                        type: 'input',
                        required: true
                    }
                ];

                const wethResults: any = await enquirer.prompt(wethQuestions);

                baseWethToken = wethResults.l1Weth;

                if (fs.existsSync(`/etc/tokens/${getEnv(process.env.ZKSYNC_ENV!)}.json`)) {
                    tokens.push({
                        name: 'Wrapped Ether',
                        symbol: 'WETH',
                        decimals: 18,
                        address: baseWethToken!
                    });
                    fs.writeFileSync(
                        `/etc/tokens/${getEnv(process.env.ZKSYNC_ENV!)}.json`,
                        JSON.stringify(tokens, null, 4)
                    );
                }
            }

            env.modify('CONTRACTS_L1_WETH_TOKEN_ADDR', baseWethToken!, 'etc/env/l1-inits/.init.env');
        }
        const governorPrivateKey = process.env.GOVERNOR_PRIVATE_KEY;

        await announced(
            'Initializing L2 WETH token',
            contract.initializeWethToken(['--private-key', governorPrivateKey])
        );
    }
}

async function startServer() {
    const YES_DEFAULT = 'Yes (default components)';
    const YES_CUSTOM = 'Yes (custom components)';
    const NO = 'Not right now (you can now configure prover, generate docker files, or just run the server later)';

    const questions: BasePromptOptions[] = [
        {
            message: 'Do you want to start your hyperchain server now?',
            name: 'start',
            type: 'select',
            choices: [YES_DEFAULT, YES_CUSTOM, NO]
        }
    ];

    const results: any = await enquirer.prompt(questions);

    let components: string[] = [];
    const defaultChoices = ['http_api', 'eth', 'data_fetcher', 'state_keeper', 'housekeeper', 'tree_lightweight'];

    if (results.start === NO) {
        return;
    } else if (results.start === YES_CUSTOM) {
        const componentQuestions: BasePromptOptions[] = [
            {
                message: 'Please select the desired components',
                name: 'components',
                type: 'multiselect',
                choices: ['api', 'ws_api', ...defaultChoices, 'tree'].sort()
            }
        ];

        components = ((await enquirer.prompt(componentQuestions)) as any).components;
    } else {
        components = defaultChoices;
    }

    await server.server(false, false, components.join(','));
}

// Make sure all env information is available and wallets are funded
async function checkReadinessToDeploy() {
    const provider = new ethers.providers.JsonRpcProvider(process.env.ETH_CLIENT_WEB3_URL!);

    const deployer = new ethers.Wallet(process.env.DEPLOYER_PRIVATE_KEY!, provider);
    const governor = new ethers.Wallet(process.env.GOVERNOR_PRIVATE_KEY!, provider);
    const ethOperator = new ethers.Wallet(process.env.ETH_SENDER_SENDER_OPERATOR_PRIVATE_KEY!, provider);

    async function checkAllWalletBalances(): Promise<Boolean> {
        console.log('Checking balances...');
        const checkPromises = [];
        checkPromises.push(checkBalance(deployer, ethers.utils.parseEther('0.3')));
        checkPromises.push(checkBalance(governor, ethers.utils.parseEther('0.1')));
        checkPromises.push(checkBalance(ethOperator, ethers.utils.parseEther('0.5')));
        const results = await Promise.all(checkPromises);
        return results.every((result) => result);
    }

    while (true) {
        if (await checkAllWalletBalances()) {
            return;
        }

        const TRY_AGAIN = 'Try again';
        const EXIT = "I'll restart later";

        const fundQuestions = [
            {
                message:
                    'Please fund the wallets so that they have enough balance (Deployer - 0.3ETH, Governor - 0.1ETH, and ETH Operator - 0.5ETH)?',
                name: 'fund',
                type: 'select',
                choices: [TRY_AGAIN, EXIT]
            }
        ];

        const fundResults: any = await enquirer.prompt(fundQuestions);

        if (fundResults.fund === EXIT) {
            console.log('Exiting hyperchain initializer.');
            process.exit(0);
        }
    }
}

async function checkBalance(wallet: ethers.Wallet, expectedBalance: BigNumber): Promise<Boolean> {
    const balance = await wallet.getBalance();
    if (balance.lt(expectedBalance)) {
        console.log(
            `Wallet ${
                wallet.address
            } has insufficient funds. Expected ${expectedBalance.toString()}, got ${balance.toString()}`
        );
        return false;
    }
    return true;
}

function getL1Id(baseChain: BaseNetwork) {
    switch (baseChain) {
        case BaseNetwork.LOCALHOST:
            return 9;
        case BaseNetwork.SEPOLIA:
            return 11155111;
        case BaseNetwork.GOERLI:
            return 5;
        case BaseNetwork.MAINNET:
            return 1;
        default:
            throw Error('Unknown base layer chain');
    }
}

function getL1Name(baseChain: BaseNetwork) {
    switch (baseChain) {
        case BaseNetwork.LOCALHOST:
        case BaseNetwork.LOCALHOST_CUSTOM:
            return 'localhost';
        default:
            return baseChain;
    }
}

function getEnv(chainName: string) {
    return String(chainName)
        .normalize('NFKD') // Split accented characters into their base characters and diacritical marks.
        .replace(/[\u0300-\u036f]/g, '') // Remove all the accents, which happen to be all in the \u03xx UNICODE block.
        .trim() // Trim leading or trailing whitespace.
        .toLowerCase() // Convert to lowercase.
        .replace(/[^a-z0-9 -]/g, '') // Remove non-alphanumeric characters.
        .replace(/\s+/g, '-') // Replace spaces with hyphens.
        .replace(/-+/g, '-'); // Remove consecutive hyphens.
}

type L1Token = {
    name: string;
    symbol: string;
    decimals: number;
    address: string;
};

export function getTokens(network: string): L1Token[] {
    const configPath = `${process.env.ZKSYNC_HOME}/etc/tokens/${network}.json`;
    try {
        return JSON.parse(
            fs.readFileSync(configPath, {
                encoding: 'utf-8'
            })
        );
    } catch (e) {
        return [];
    }
}

async function selectHyperchainConfiguration() {
    const envs = env.getAvailableEnvsFromFiles();

    const envQuestions = [
        {
            message: 'Which hyperchain configuration do you want to use?',
            name: 'env',
            type: 'select',
            choices: [...envs].sort()
        }
    ];

    const envResults: any = await enquirer.prompt(envQuestions);
    return envResults.env;
}

async function generateDockerImages(cmd: Command) {
    await _generateDockerImages(cmd.customDockerOrg);
}

async function _generateDockerImages(_orgName?: string) {
    console.log(warning(`\nThis process will build the docker images and it can take a while. Please be patient.\n`));
    const envName = await selectHyperchainConfiguration();
    env.set(envName);
    const orgName = _orgName || envName;

    await docker.customBuildForHyperchain('server-v2', orgName);

    console.log(warning(`\nDocker image for server created: Server image: ${orgName}/server-v2:latest\n`));

    let hasProver = false;
    let hasGPUProver = false;
    let hasCPUProver = false;
    let needBuildProver = false;
    let artifactsPath, proverSetupArtifacts;
    let witnessVectorGensCount = 0;
    let cudaArch = '';

    if (process.env.ETH_SENDER_SENDER_PROOF_SENDING_MODE !== 'SkipEveryProof') {
        hasProver = true;
        if (process.env.OBJECT_STORE_MODE === 'FileBacked') {
            artifactsPath = process.env.OBJECT_STORE_FILE_BACKED_BASE_PATH;
            proverSetupArtifacts = process.env.FRI_PROVER_SETUP_DATA_PATH;
        }

        if (process.env.PROVER_TYPE === ProverType.GPU) {
            hasGPUProver = true;
            const cudaArchPrompt: BasePromptOptions[] = [
                {
                    message:
                        'What is your GPU Compute Capability version? You can find it in table here - https://en.wikipedia.org/wiki/CUDA#GPUs_supported. Input only 2 numbers withous dot, e.g. if you have RTX 3070 -> Compute Capability 8.6 -> Answer is 86',
                    name: 'cudaArch',
                    type: 'input',
                    required: true
                }
            ];
            const cudaRes: any = await enquirer.prompt(cudaArchPrompt);
            cudaArch = cudaRes.cudaArch;
        } else {
            hasCPUProver = true;
        }

        // TODO: Make this param configurable
        // We need to generate at least 4 witnes-vector-generators per prover, but it can be less, and can be more
        // PLA-683
        witnessVectorGensCount = 4;

        // For Now use only the public images. Too soon to allow prover to be customized
        // await docker.customBuildForHyperchain('witness-generator', orgName);
        // await docker.customBuildForHyperchain('witness-vector-generator', orgName);
        // await docker.customBuildForHyperchain('prover-fri-gateway', orgName);
        // await docker.customBuildForHyperchain('proof-fri-compressor', orgName);
        // if (process.env.PROVER_TYPE === ProverType.CPU) {
        //     isCPUProver = true;
        //     await docker.customBuildForHyperchain('prover-fri', orgName);
        // } else {
        //     await docker.customBuildForHyperchain('witness-vector-generator', orgName);
        //     await docker.customBuildForHyperchain('prover-gpu-fri', orgName);
        // }
    }

    // TODO: Autodetect version via nvidia-smi
    // We have precompiled GPU prover image only for CUDA arch 89 aka ADA, all others need to be re-build
    // PLA-682
    if (process.env.PROVER_TYPE === ProverType.GPU && cudaArch != '89') {
        needBuildProver = true;
    }

    const composeArgs = {
        envFilePath: `./etc/env/${envName}.env`,
        orgName,
        hasProver,
        artifactsPath,
        proverSetupArtifacts,
        hasGPUProver,
        hasCPUProver,
        cudaArch,
        needBuildProver,
        witnessVectorGensCount
    };

    // Creating simple handlebars helper "if (foo AND bar)" to reduce copypaste in compose template
    Handlebars.registerHelper(
        'ifAnd',
        function (this: boolean, a: boolean, b: boolean, options: Handlebars.HelperOptions) {
            if (a && b) {
                return options.fn(this);
            }
            return options.inverse(this);
        }
    );

    const templateFileName = './etc/hyperchains/docker-compose-hyperchain-template.hbs';
    const templateString = fs.existsSync(templateFileName) && fs.readFileSync(templateFileName).toString().trim();
    const template = Handlebars.compile(templateString);
    const result = template(composeArgs);

    fs.writeFileSync(`hyperchain-${envName}.yml`, result);

    console.log(
        announce(
            `Docker images generated successfully, and compose file generate (hyperchain-${envName}.yml). Run the images with "docker compose -f hyperchain-${envName}.yml up -d".\n\n`
        )
    );
}

async function configDemoHyperchain(cmd: Command) {
    fs.existsSync('/etc/env/demo.env') && fs.unlinkSync('/etc/env/demo.env');
    fs.existsSync('/etc/hyperchains/hyperchain-demo.yml') && fs.unlinkSync('/etc/hyperchains/hyperchain-demo.yml');
    await compileConfig('demo');
    env.set('demo');

    env.modify('CHAIN_ETH_ZKSYNC_NETWORK', 'Zeek hyperchain', process.env.ENV_FILE!);
    env.modify('CHAIN_ETH_ZKSYNC_NETWORK_ID', '1337', process.env.ENV_FILE!);
    env.modify('ETH_SENDER_SENDER_PROOF_SENDING_MODE', 'SkipEveryProof', process.env.ENV_FILE!);
    env.modify('ETH_SENDER_SENDER_L1_BATCH_MIN_AGE_BEFORE_EXECUTE_SECONDS', '20', process.env.ENV_FILE!);

    const richWalletsRaw = await fetch(
        'https://raw.githubusercontent.com/matter-labs/local-setup/main/rich-wallets.json'
    );

    const richWallets = await richWalletsRaw.json();

    const deployer = new ethers.Wallet(richWallets[0].privateKey);
    const governor = new ethers.Wallet(richWallets[1].privateKey);

    env.modify('DEPLOYER_PRIVATE_KEY', deployer.privateKey, process.env.ENV_FILE!);
    env.modify('GOVERNOR_PRIVATE_KEY', governor.privateKey, process.env.ENV_FILE!);
    env.modify('GOVERNOR_ADDRESS', governor.address, process.env.ENV_FILE!);

    env.load();

    const deployerPrivateKey = process.env.DEPLOYER_PRIVATE_KEY;
    const governorPrivateKey = process.env.GOVERNOR_PRIVATE_KEY;
    const deployL2Weth = Boolean(process.env.DEPLOY_L2_WETH || false);
    const deployTestTokens = Boolean(process.env.DEPLOY_TEST_TOKENS || false);

    const initArgs: InitArgs = {
        skipSubmodulesCheckout: false,
        skipEnvSetup: cmd.skipEnvSetup,
        governorPrivateKeyArgs: ['--private-key', governorPrivateKey],
        deployerL2ContractInput: {
            args: ['--private-key', deployerPrivateKey],
            includePaymaster: false,
            includeL2WETH: deployL2Weth
        },
        testTokens: {
            deploy: deployTestTokens,
            args: ['--private-key', deployerPrivateKey, '--envFile', process.env.CHAIN_ETH_NETWORK!]
        }
    };

    if (!cmd.skipEnvSetup) {
        await up();
    }
    await init(initArgs);

    env.mergeInitToEnv();

    if (cmd.prover) {
        await setupProver(cmd.prover === 'gpu' ? ProverType.GPU : ProverType.CPU);
    }
}

function printReadme() {
    console.log(
        title(
            '-----------------------------------\nWelcome to ZK Stack hyperchain CLI\n-----------------------------------\n'
        )
    );

    console.log(
        announce('Please follow these steps/commands to get your hyperchain tailored to your (and your users) needs.\n')
    );

    console.log(
        `${chalk.bgBlueBright('zk stack init')} ${chalk.blueBright('- Wizard for hyperchain creation/configuration')}`
    );
    console.log(
        `${chalk.bgBlueBright('zk stack prover-setup')} ${chalk.blueBright(
            '- Configure the ZK Prover instance for your hyperchain'
        )}`
    );
    console.log(
        `${chalk.bgBlueBright('zk stack docker-setup')} ${chalk.blueBright(
            '- Generate docker images and compose file for your hyperchain'
        )}`
    );
    console.log(
        `${chalk.bgBlueBright('zk stack demo')} ${chalk.blueBright(
            '- Spin up a demo hyperchain with default settings for testing purposes'
        )}`
    );

    console.log('\n');
}

export const initHyperchainCommand = new Command('stack')
    .description('ZK Stack hyperchains management')
    .action(printReadme);

initHyperchainCommand
    .command('init')
    .description('Wizard for hyperchain creation/configuration')
    .action(initHyperchain);
initHyperchainCommand
    .command('docker-setup')
    .option('--custom-docker-org <value>', 'Custom organization name for the docker images')
    .description('Generate docker images and compose file for your hyperchain')
    .action(generateDockerImages);
initHyperchainCommand
    .command('prover-setup')
    .description('Configure the ZK Prover instance for your hyperchain')
    .action(setupHyperchainProver);
initHyperchainCommand
    .command('demo')
    .option('--prover <value>', 'Add a cpu or gpu prover to the hyperchain')
    .option('--skip-env-setup', 'Run env setup automatically (pull docker containers, etc)')
    .description('Spin up a demo hyperchain with default settings for testing purposes')
    .action(configDemoHyperchain);<|MERGE_RESOLUTION|>--- conflicted
+++ resolved
@@ -73,22 +73,18 @@
 
     await init(initArgs);
 
-<<<<<<< HEAD
-    console.log(announce(`\nYour Hyperchain configuration is available at ${process.env.ENV_FILE}\n`));
-=======
     // if we used matterlabs/geth network, we need custom ENV file for hyperchain compose parts
     // This breaks `zk status prover` command, but neccessary for working in isolated docker-network
     // TODO: Think about better implementation
     // PLA:681
     if (isLocalhost) {
-        wrapEnvModify('ETH_CLIENT_WEB3_URL', 'http://geth:8545');
-        wrapEnvModify('DATABASE_URL', 'postgres://postgres:notsecurepassword@postgres:5432/zksync_local');
+        env.modify('ETH_CLIENT_WEB3_URL', 'http://geth:8545', 'etc/env/l1-inits/.init.env');
+        env.modify('DATABASE_URL', 'postgres://postgres:notsecurepassword@postgres:5432/zksync_local',  'etc/env/l1-inits/.init.env');
     }
 
     env.mergeInitToEnv();
 
     console.log(announce(`\nYour hyperchain configuration is available at ${process.env.ENV_FILE}\n`));
->>>>>>> 70ca0db3
 
     console.log(warning(`\nIf you want to add a prover to your hyperchain, please run zk stack prover-setup now.\n`));
 
@@ -337,8 +333,8 @@
 
     compileConfig(environment);
     env.set(environment);
-<<<<<<< HEAD
-
+    // TODO: Generate url for data-compressor with selected region or fix env variable for keys location
+    // PLA-595
     env.modify('DATABASE_URL', databaseUrl, 'etc/env/l1-inits/.init.env');
     env.modify('ETH_CLIENT_CHAIN_ID', l1Id.toString(), 'etc/env/l1-inits/.init.env');
     env.modify('ETH_CLIENT_WEB3_URL', l1Rpc, 'etc/env/l1-inits/.init.env');
@@ -352,23 +348,6 @@
     env.modify('GOVERNOR_ADDRESS', governor.address, 'etc/env/l1-inits/.init.env');
     env.modify('CHAIN_STATE_KEEPER_FEE_ACCOUNT_ADDR', feeReceiverAddress, 'etc/env/l1-inits/.init.env');
     env.modify('ETH_SENDER_SENDER_PROOF_SENDING_MODE', 'SkipEveryProof', process.env.ENV_FILE!);
-=======
-    // TODO: Generate url for data-compressor with selected region or fix env variable for keys location
-    // PLA-595
-    wrapEnvModify('DATABASE_URL', databaseUrl);
-    wrapEnvModify('ETH_CLIENT_CHAIN_ID', l1Id.toString());
-    wrapEnvModify('ETH_CLIENT_WEB3_URL', l1Rpc);
-    wrapEnvModify('CHAIN_ETH_NETWORK', getL1Name(results.l1Chain));
-    wrapEnvModify('CHAIN_ETH_ZKSYNC_NETWORK', results.chainName);
-    wrapEnvModify('CHAIN_ETH_ZKSYNC_NETWORK_ID', results.chainId);
-    wrapEnvModify('ETH_SENDER_SENDER_OPERATOR_PRIVATE_KEY', ethOperator.privateKey);
-    wrapEnvModify('ETH_SENDER_SENDER_OPERATOR_COMMIT_ETH_ADDR', ethOperator.address);
-    wrapEnvModify('DEPLOYER_PRIVATE_KEY', deployer.privateKey);
-    wrapEnvModify('GOVERNOR_PRIVATE_KEY', governor.privateKey);
-    wrapEnvModify('GOVERNOR_ADDRESS', governor.address);
-    wrapEnvModify('CHAIN_STATE_KEEPER_FEE_ACCOUNT_ADDR', feeReceiverAddress);
-    wrapEnvModify('ETH_SENDER_SENDER_PROOF_SENDING_MODE', 'SkipEveryProof');
->>>>>>> 70ca0db3
 
     if (feeReceiver) {
         env.modify('FEE_RECEIVER_PRIVATE_KEY', feeReceiver.privateKey, 'etc/env/l1-inits/.init.env');
