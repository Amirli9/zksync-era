--- conflicted
+++ resolved
@@ -7,11 +7,7 @@
         "test": "zk f jest --forceExit --testTimeout 60000",
         "long-running-test": "zk f jest",
         "fee-test": "RUN_FEE_TEST=1 zk f jest -- fees.test.ts",
-<<<<<<< HEAD
-        "api-test": "zk f jest -- api/web3.test.ts",
-=======
         "api-test": "zk f jest -- api/web3.test.ts api/debug.test.ts",
->>>>>>> 7c137b72
         "contract-verification-test": "zk f jest -- api/contract-verification.test.ts",
         "build": "hardhat compile",
         "build-yul": "hardhat run scripts/compile-yul.ts"
@@ -19,13 +15,8 @@
     "devDependencies": {
         "@matterlabs/hardhat-zksync-deploy": "^0.6.1",
         "@matterlabs/hardhat-zksync-solc": "0.4.2",
-<<<<<<< HEAD
-        "@matterlabs/hardhat-zksync-vyper": "^0.2.0",
-        "@nomiclabs/hardhat-vyper": "^3.0.3",
-=======
         "@matterlabs/hardhat-zksync-vyper": "^1.0.0",
         "@nomiclabs/hardhat-vyper": "^3.0.5",
->>>>>>> 7c137b72
         "@types/jest": "^29.0.3",
         "@types/node": "^14.14.5",
         "@types/node-fetch": "^2.5.7",
