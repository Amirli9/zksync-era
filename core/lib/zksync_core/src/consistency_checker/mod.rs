use std::{fmt, sync::Arc, time::Duration};

use anyhow::Context as _;
use serde::Serialize;
use tokio::sync::watch;
use zksync_contracts::PRE_BOOJUM_COMMIT_FUNCTION;
use zksync_dal::{ConnectionPool, StorageProcessor};
use zksync_eth_client::{clients::QueryClient, Error as L1ClientError, EthInterface};
use zksync_health_check::{Health, HealthStatus, HealthUpdater, ReactiveHealthCheck};
use zksync_l1_contract_interface::{
    i_executor::{commit::kzg::KzgSettings, structures::CommitBatchInfo},
    Tokenizable,
};
use zksync_types::{pubdata_da::PubdataDA, web3::ethabi, L1BatchNumber, H256};

use crate::{
    metrics::{CheckerComponent, EN_METRICS},
    utils::wait_for_l1_batch_with_metadata,
};

#[cfg(test)]
mod tests;

#[derive(Debug, thiserror::Error)]
enum CheckError {
    #[error("Web3 error communicating with L1")]
    Web3(#[from] L1ClientError),
    #[error("Internal error")]
    Internal(#[from] anyhow::Error),
}

impl From<zksync_dal::SqlxError> for CheckError {
    fn from(err: zksync_dal::SqlxError) -> Self {
        Self::Internal(err.into())
    }
}

/// Handler of life cycle events emitted by [`ConsistencyChecker`].
trait HandleConsistencyCheckerEvent: fmt::Debug + Send + Sync {
    fn initialize(&mut self);

    fn set_first_batch_to_check(&mut self, first_batch_to_check: L1BatchNumber);

    fn update_checked_batch(&mut self, last_checked_batch: L1BatchNumber);

    fn report_inconsistent_batch(&mut self, number: L1BatchNumber);
}

/// Health details reported by [`ConsistencyChecker`].
#[derive(Debug, Default, Serialize)]
struct ConsistencyCheckerDetails {
    #[serde(skip_serializing_if = "Option::is_none")]
    first_checked_batch: Option<L1BatchNumber>,
    #[serde(skip_serializing_if = "Option::is_none")]
    last_checked_batch: Option<L1BatchNumber>,
    #[serde(skip_serializing_if = "Vec::is_empty")]
    inconsistent_batches: Vec<L1BatchNumber>,
}

impl ConsistencyCheckerDetails {
    fn health(&self) -> Health {
        let status = if self.inconsistent_batches.is_empty() {
            HealthStatus::Ready
        } else {
            HealthStatus::Affected
        };
        Health::from(status).with_details(self)
    }
}

/// Default [`HandleConsistencyCheckerEvent`] implementation that reports the batch number as a metric and via health check details.
#[derive(Debug)]
struct ConsistencyCheckerHealthUpdater {
    inner: HealthUpdater,
    current_details: ConsistencyCheckerDetails,
}

impl ConsistencyCheckerHealthUpdater {
    fn new() -> (ReactiveHealthCheck, Self) {
        let (health_check, health_updater) = ReactiveHealthCheck::new("consistency_checker");
        let this = Self {
            inner: health_updater,
            current_details: ConsistencyCheckerDetails::default(),
        };
        (health_check, this)
    }
}

impl HandleConsistencyCheckerEvent for ConsistencyCheckerHealthUpdater {
    fn initialize(&mut self) {
        self.inner.update(self.current_details.health());
    }

    fn set_first_batch_to_check(&mut self, first_batch_to_check: L1BatchNumber) {
        self.current_details.first_checked_batch = Some(first_batch_to_check);
        self.inner.update(self.current_details.health());
    }

    fn update_checked_batch(&mut self, last_checked_batch: L1BatchNumber) {
        tracing::info!("L1 batch #{last_checked_batch} is consistent with L1");
        EN_METRICS.last_correct_batch[&CheckerComponent::ConsistencyChecker]
            .set(last_checked_batch.0.into());
        self.current_details.last_checked_batch = Some(last_checked_batch);
        self.inner.update(self.current_details.health());
    }

    fn report_inconsistent_batch(&mut self, number: L1BatchNumber) {
        tracing::warn!("L1 batch #{number} is inconsistent with L1");
        self.current_details.inconsistent_batches.push(number);
        self.inner.update(self.current_details.health());
    }
}

/// Consistency checker behavior when L1 commit data divergence is detected.
// This is a temporary workaround for a bug that sometimes leads to incorrect L1 batch data returned by the server
// (and thus persisted by external nodes). Eventually, we want to go back to bailing on L1 data mismatch;
// for now, it's only enabled for the unit tests.
#[derive(Debug)]
enum L1DataMismatchBehavior {
    #[cfg(test)]
    Bail,
    Log,
}

/// L1 commit data loaded from Postgres.
#[derive(Debug)]
struct LocalL1BatchCommitData {
    is_pre_boojum: bool,
    /// Vector of possible encodings of L1 commit data.
    l1_commit_data_variants: Vec<ethabi::Token>,
    commit_tx_hash: H256,
}

impl LocalL1BatchCommitData {
    /// Returns `Ok(None)` if Postgres doesn't contain all data necessary to check L1 commitment
    /// for the specified batch.
    async fn new(
        storage: &mut StorageProcessor<'_>,
        batch_number: L1BatchNumber,
        kzg_settings: Option<Arc<KzgSettings>>,
    ) -> anyhow::Result<Option<Self>> {
        let Some(storage_l1_batch) = storage
            .blocks_dal()
            .get_storage_l1_batch(batch_number)
            .await?
        else {
            return Ok(None);
        };

        let Some(commit_tx_id) = storage_l1_batch.eth_commit_tx_id else {
            return Ok(None);
        };
        let commit_tx_hash = storage
            .eth_sender_dal()
            .get_confirmed_tx_hash_by_eth_tx_id(commit_tx_id as u32)
            .await?
            .with_context(|| {
                format!("Commit tx hash not found in the database for tx id {commit_tx_id}")
            })?;

        let Some(l1_batch) = storage
            .blocks_dal()
            .get_l1_batch_with_metadata(storage_l1_batch)
            .await?
        else {
            return Ok(None);
        };

        let is_pre_boojum = l1_batch
            .header
            .protocol_version
            .map_or(true, |version| version.is_pre_boojum());
        let metadata = &l1_batch.metadata;

        // For Boojum batches, `bootloader_initial_content_commitment` and `events_queue_commitment`
        // are (temporarily) only computed by the metadata calculator if it runs with the full tree.
        // I.e., for these batches, we may have partial metadata in Postgres, which would not be sufficient
        // to compute local L1 commitment.
        if !is_pre_boojum
            && (metadata.bootloader_initial_content_commitment.is_none()
                || metadata.events_queue_commitment.is_none())
        {
            return Ok(None);
        }

        // Encoding data using `PubdataDA::Blobs` or `PubdataDA::Blobs` never panics because we check
        // protocol version in `CommitBatchInfo`.
        let variants = vec![PubdataDA::Calldata, PubdataDA::Blobs];

        // Iterate over possible `PubdataDA` used for encoding `CommitBatchInfo`.
        let l1_commit_data_variants = variants
            .into_iter()
            .map(|pubdata_da| {
                CommitBatchInfo::new(&l1_batch, pubdata_da, kzg_settings.clone()).into_token()
            })
            .collect();
        Ok(Some(Self {
            is_pre_boojum,
            l1_commit_data_variants,
            commit_tx_hash,
        }))
    }
}

#[derive(Debug)]
pub struct ConsistencyChecker {
    /// ABI of the zkSync contract
    contract: ethabi::Contract,
    /// How many past batches to check when starting
    max_batches_to_recheck: u32,
    sleep_interval: Duration,
    l1_client: Box<dyn EthInterface>,
    event_handler: Box<dyn HandleConsistencyCheckerEvent>,
    l1_data_mismatch_behavior: L1DataMismatchBehavior,
    pool: ConnectionPool,
    health_check: ReactiveHealthCheck,
    kzg_settings: Option<Arc<KzgSettings>>,
}

impl ConsistencyChecker {
    const DEFAULT_SLEEP_INTERVAL: Duration = Duration::from_secs(5);

    pub fn new(
        web3_url: &str,
        max_batches_to_recheck: u32,
        pool: ConnectionPool,
        kzg_settings: Option<Arc<KzgSettings>>,
    ) -> Self {
        let web3 = QueryClient::new(web3_url).unwrap();
        let (health_check, health_updater) = ConsistencyCheckerHealthUpdater::new();
        Self {
            contract: zksync_contracts::zksync_contract(),
            max_batches_to_recheck,
            sleep_interval: Self::DEFAULT_SLEEP_INTERVAL,
            l1_client: Box::new(web3),
            event_handler: Box::new(health_updater),
            l1_data_mismatch_behavior: L1DataMismatchBehavior::Log,
            pool,
            health_check,
            kzg_settings,
        }
    }

    /// Returns health check associated with this checker.
    pub fn health_check(&self) -> &ReactiveHealthCheck {
        &self.health_check
    }

    async fn check_commitments(
        &self,
        batch_number: L1BatchNumber,
        local: &LocalL1BatchCommitData,
    ) -> Result<bool, CheckError> {
        let commit_tx_hash = local.commit_tx_hash;
        tracing::info!("Checking commit tx {commit_tx_hash} for L1 batch #{batch_number}");

        let commit_tx_status = self
            .l1_client
            .get_tx_status(commit_tx_hash, "consistency_checker")
            .await?
            .with_context(|| format!("Receipt for tx {commit_tx_hash:?} not found on L1"))?;
        if !commit_tx_status.success {
            let err = anyhow::anyhow!("Main node gave us a failed commit tx");
            return Err(err.into());
        }

        // We can't get tx calldata from db because it can be fake.
        let commit_tx_input_data = self
            .l1_client
            .get_tx(commit_tx_hash, "consistency_checker")
            .await?
            .with_context(|| format!("Commit for tx {commit_tx_hash:?} not found on L1"))?
            .input;
        // TODO (PLA-721): Check receiving contract and selector
        // TODO: Add support for post shared bridge commits
        let commit_function = if local.is_pre_boojum {
            &*PRE_BOOJUM_COMMIT_FUNCTION
        } else {
            self.contract
                .function("commitBatches")
                .context("L1 contract does not have `commitBatches` function")?
        };
        let commitment =
            Self::extract_commit_data(&commit_tx_input_data.0, commit_function, batch_number)
                .with_context(|| {
                    format!("Failed extracting commit data for transaction {commit_tx_hash:?}")
                })?;

        Ok(local.l1_commit_data_variants.contains(&commitment))
    }

    fn extract_commit_data(
        commit_tx_input_data: &[u8],
        commit_function: &ethabi::Function,
        batch_number: L1BatchNumber,
    ) -> anyhow::Result<ethabi::Token> {
        let mut commit_input_tokens = commit_function
            .decode_input(&commit_tx_input_data[4..])
            .context("Failed decoding calldata for L1 commit function")?;
        let mut commitments = commit_input_tokens
            .pop()
            .context("Unexpected signature for L1 commit function")?
            .into_array()
            .context("Unexpected signature for L1 commit function")?;

        // Commit transactions usually publish multiple commitments at once, so we need to find
        // the one that corresponds to the batch we're checking.
        let first_batch_commitment = commitments
            .first()
            .context("L1 batch commitment is empty")?;
        let ethabi::Token::Tuple(first_batch_commitment) = first_batch_commitment else {
            anyhow::bail!("Unexpected signature for L1 commit function");
        };
        let first_batch_number = first_batch_commitment
            .first()
            .context("Unexpected signature for L1 commit function")?;
        let first_batch_number = first_batch_number
            .clone()
            .into_uint()
            .context("Unexpected signature for L1 commit function")?;
        let first_batch_number = usize::try_from(first_batch_number)
            .map_err(|_| anyhow::anyhow!("Integer overflow for L1 batch number"))?;
        // ^ `TryFrom` has `&str` error here, so we can't use `.context()`.

        let commitment = (batch_number.0 as usize)
            .checked_sub(first_batch_number)
            .and_then(|offset| {
                (offset < commitments.len()).then(|| commitments.swap_remove(offset))
            });
        commitment.with_context(|| {
            let actual_range = first_batch_number..(first_batch_number + commitments.len());
            format!(
                "Malformed commitment data; it should prove L1 batch #{batch_number}, \
                 but it actually proves batches #{actual_range:?}"
            )
        })
    }

    async fn last_committed_batch(&self) -> anyhow::Result<Option<L1BatchNumber>> {
        Ok(self
            .pool
            .access_storage()
            .await?
            .blocks_dal()
            .get_number_of_last_l1_batch_committed_on_eth()
            .await?)
    }

    pub async fn run(mut self, mut stop_receiver: watch::Receiver<bool>) -> anyhow::Result<()> {
        self.event_handler.initialize();

        // It doesn't make sense to start the checker until we have at least one L1 batch with metadata.
        let earliest_l1_batch_number =
            wait_for_l1_batch_with_metadata(&self.pool, self.sleep_interval, &mut stop_receiver)
                .await?;

        let Some(earliest_l1_batch_number) = earliest_l1_batch_number else {
            return Ok(()); // Stop signal received
        };

        let last_committed_batch = self
            .last_committed_batch()
            .await?
            .unwrap_or(earliest_l1_batch_number);
        let first_batch_to_check: L1BatchNumber = last_committed_batch
            .0
            .saturating_sub(self.max_batches_to_recheck)
            .into();
        // We shouldn't check batches not present in the storage, and skip the genesis batch since
        // it's not committed on L1.
        let first_batch_to_check = first_batch_to_check
            .max(earliest_l1_batch_number)
            .max(L1BatchNumber(1));
        tracing::info!(
            "Last committed L1 batch is #{last_committed_batch}; starting checks from L1 batch #{first_batch_to_check}"
        );
        self.event_handler
            .set_first_batch_to_check(first_batch_to_check);

        let mut batch_number = first_batch_to_check;
        loop {
            if *stop_receiver.borrow() {
                tracing::info!("Stop signal received, consistency_checker is shutting down");
                break;
            }

            let mut storage = self.pool.access_storage().await?;
            let local = LocalL1BatchCommitData::new(&mut storage, batch_number).await?;
            drop(storage);
            // The batch might be already committed but not yet processed by the external node's tree
            // OR the batch might be processed by the external node's tree but not yet committed.
            // We need both.
<<<<<<< HEAD
            let Some(local) = local else {
=======
            let Some(local) =
                LocalL1BatchCommitData::new(&mut storage, batch_number, self.kzg_settings.clone())
                    .await?
            else {
>>>>>>> e2794564
                tokio::time::sleep(self.sleep_interval).await;
                continue;
            };

            match self.check_commitments(batch_number, &local).await {
                Ok(true) => {
                    self.event_handler.update_checked_batch(batch_number);
                    batch_number += 1;
                }
                Ok(false) => {
                    self.event_handler.report_inconsistent_batch(batch_number);
                    match &self.l1_data_mismatch_behavior {
                        #[cfg(test)]
                        L1DataMismatchBehavior::Bail => {
                            anyhow::bail!("L1 batch #{batch_number} is inconsistent with L1");
                        }
                        L1DataMismatchBehavior::Log => {
                            batch_number += 1; // We don't want to infinitely loop failing the check on the same batch
                        }
                    }
                }
                Err(CheckError::Web3(err)) => {
                    tracing::warn!("Error accessing L1; will retry after a delay: {err}");
                    tokio::time::sleep(self.sleep_interval).await;
                }
                Err(CheckError::Internal(err)) => {
                    let context =
                        format!("Failed verifying consistency of L1 batch #{batch_number}");
                    return Err(err.context(context));
                }
            }
        }
        Ok(())
    }
}<|MERGE_RESOLUTION|>--- conflicted
+++ resolved
@@ -385,22 +385,17 @@
             }
 
             let mut storage = self.pool.access_storage().await?;
-            let local = LocalL1BatchCommitData::new(&mut storage, batch_number).await?;
-            drop(storage);
             // The batch might be already committed but not yet processed by the external node's tree
             // OR the batch might be processed by the external node's tree but not yet committed.
             // We need both.
-<<<<<<< HEAD
-            let Some(local) = local else {
-=======
             let Some(local) =
                 LocalL1BatchCommitData::new(&mut storage, batch_number, self.kzg_settings.clone())
                     .await?
             else {
->>>>>>> e2794564
                 tokio::time::sleep(self.sleep_interval).await;
                 continue;
             };
+            drop(storage);
 
             match self.check_commitments(batch_number, &local).await {
                 Ok(true) => {
