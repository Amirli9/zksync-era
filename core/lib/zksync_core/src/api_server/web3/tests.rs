use tokio::sync::watch;

use std::{sync::Arc, time::Instant};

use zksync_config::configs::{
    api::Web3JsonRpcConfig,
    chain::{NetworkConfig, StateKeeperConfig},
    ContractsConfig,
};
use zksync_health_check::CheckHealth;
use zksync_server_dal::ServerConnectionPool;
use zksync_state::PostgresStorageCaches;
use zksync_types::{L1BatchNumber, U64};
use zksync_web3_decl::{
    jsonrpsee::http_client::HttpClient,
    namespaces::{EthNamespaceClient, ZksNamespaceClient},
};

use super::*;
use crate::{
    api_server::tx_sender::TxSenderConfig,
    genesis::{ensure_genesis_state, GenesisParams},
};

const TEST_TIMEOUT: Duration = Duration::from_secs(5);
const POLL_INTERVAL: Duration = Duration::from_millis(50);

/// Mock [`L1GasPriceProvider`] that returns a constant value.
struct MockL1GasPriceProvider(u64);

impl L1GasPriceProvider for MockL1GasPriceProvider {
    fn estimate_effective_gas_price(&self) -> u64 {
        self.0
    }
}

impl ApiServerHandles {
    /// Waits until the server health check reports the ready state.
    pub(crate) async fn wait_until_ready(&self) {
        let started_at = Instant::now();
        loop {
            assert!(
                started_at.elapsed() <= TEST_TIMEOUT,
                "Timed out waiting for API server"
            );
            let health = self.health_check.check_health().await;
            if health.status().is_ready() {
                break;
            }
            tokio::time::sleep(POLL_INTERVAL).await;
        }
    }

    pub(crate) async fn shutdown(self) {
        let stop_server = async {
            for task in self.tasks {
                task.await
                    .expect("Server panicked")
                    .expect("Server terminated with error");
            }
        };
        tokio::time::timeout(TEST_TIMEOUT, stop_server)
            .await
            .unwrap();
    }
}

pub(crate) async fn spawn_http_server(
    network_config: &NetworkConfig,
    pool: ServerConnectionPool,
    stop_receiver: watch::Receiver<bool>,
) -> ApiServerHandles {
    let contracts_config = ContractsConfig::for_tests();
    let web3_config = Web3JsonRpcConfig::for_tests();
    let state_keeper_config = StateKeeperConfig::for_tests();
    let api_config = InternalApiConfig::new(network_config, &web3_config, &contracts_config);
    let tx_sender_config =
        TxSenderConfig::new(&state_keeper_config, &web3_config, api_config.l2_chain_id);

    let storage_caches = PostgresStorageCaches::new(1, 1);
    let gas_adjuster = Arc::new(MockL1GasPriceProvider(1));
    let (tx_sender, vm_barrier) = crate::build_tx_sender(
        &tx_sender_config,
        &web3_config,
        &state_keeper_config,
        pool.clone(),
        pool.clone(),
        gas_adjuster,
        storage_caches,
    )
    .await;

    ApiBuilder::jsonrpsee_backend(api_config, pool)
        .http(0) // Assign random port
        .with_threads(1)
        .with_tx_sender(tx_sender, vm_barrier)
        .enable_api_namespaces(Namespace::NON_DEBUG.to_vec())
        .build(stop_receiver)
        .await
        .expect("Failed spawning JSON-RPC server")
}

#[tokio::test]
async fn http_server_can_start() {
<<<<<<< HEAD
    let pool = ServerConnectionPool::test_pool().await;
    let network_config = NetworkConfig::from_env().unwrap();
=======
    let pool = ConnectionPool::test_pool().await;
    let network_config = NetworkConfig::for_tests();
>>>>>>> 835dd828
    let mut storage = pool.access_storage().await.unwrap();
    if storage.blocks_dal().is_genesis_needed().await.unwrap() {
        ensure_genesis_state(
            &mut storage,
            network_config.zksync_network_id,
            &GenesisParams::mock(),
        )
        .await
        .unwrap();
    }
    drop(storage);

    let (stop_sender, stop_receiver) = watch::channel(false);
    let server_handles = spawn_http_server(&network_config, pool, stop_receiver).await;
    server_handles.wait_until_ready().await;

    test_http_server_methods(server_handles.local_addr).await;

    stop_sender.send_replace(true);
    server_handles.shutdown().await;
}

async fn test_http_server_methods(local_addr: SocketAddr) {
    let client = <HttpClient>::builder()
        .build(format!("http://{local_addr}/"))
        .unwrap();
    let block_number = client.get_block_number().await.unwrap();
    assert_eq!(block_number, U64::from(0));

    let l1_batch_number = client.get_l1_batch_number().await.unwrap();
    assert_eq!(l1_batch_number, U64::from(0));

    let genesis_l1_batch = client
        .get_l1_batch_details(L1BatchNumber(0))
        .await
        .unwrap()
        .unwrap();
    assert!(genesis_l1_batch.base.root_hash.is_some());
}<|MERGE_RESOLUTION|>--- conflicted
+++ resolved
@@ -102,13 +102,9 @@
 
 #[tokio::test]
 async fn http_server_can_start() {
-<<<<<<< HEAD
     let pool = ServerConnectionPool::test_pool().await;
-    let network_config = NetworkConfig::from_env().unwrap();
-=======
-    let pool = ConnectionPool::test_pool().await;
     let network_config = NetworkConfig::for_tests();
->>>>>>> 835dd828
+
     let mut storage = pool.access_storage().await.unwrap();
     if storage.blocks_dal().is_genesis_needed().await.unwrap() {
         ensure_genesis_state(
