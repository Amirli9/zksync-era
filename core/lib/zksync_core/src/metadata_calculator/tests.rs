//! Tests for the metadata calculator component life cycle.

use std::{future::Future, ops, panic, path::Path, time::Duration};

use assert_matches::assert_matches;
use itertools::Itertools;
use tempfile::TempDir;
use tokio::sync::{mpsc, watch};
use zksync_config::configs::{
    chain::OperationsManagerConfig,
    database::{MerkleTreeConfig, MerkleTreeMode},
};
use zksync_dal::{ConnectionPool, StorageProcessor};
use zksync_health_check::{CheckHealth, HealthStatus};
use zksync_merkle_tree::domain::ZkSyncTree;
use zksync_object_store::{ObjectStore, ObjectStoreFactory};
use zksync_types::{
    block::{BlockGasCount, L1BatchHeader},
    proofs::PrepareBasicCircuitsJob,
    AccountTreeId, Address, L1BatchNumber, L2ChainId, MiniblockNumber, StorageKey, StorageLog,
    H256,
};
use zksync_utils::u32_to_h256;

use super::{GenericAsyncTree, L1BatchWithLogs, MetadataCalculator, MetadataCalculatorConfig};
use crate::{
    genesis::{ensure_genesis_state, GenesisParams},
    utils::testonly::{create_l1_batch, create_miniblock},
};

const RUN_TIMEOUT: Duration = Duration::from_secs(30);

async fn run_with_timeout<T, F>(timeout: Duration, action: F) -> T
where
    F: Future<Output = T>,
{
    let timeout_handle = tokio::time::timeout(timeout, action);
    match timeout_handle.await {
        Ok(res) => res,
        Err(_) => panic!("timed out waiting for metadata calculator"),
    }
}

#[tokio::test]
async fn genesis_creation() {
    let pool = ConnectionPool::test_pool().await;
    let temp_dir = TempDir::new().expect("failed get temporary directory for RocksDB");

    let (calculator, _) = setup_calculator(temp_dir.path(), &pool).await;
    run_calculator(calculator, pool.clone()).await;
    let (calculator, _) = setup_calculator(temp_dir.path(), &pool).await;

    let GenericAsyncTree::Ready(tree) = &calculator.tree else {
        panic!("Unexpected tree state: {:?}", calculator.tree);
    };
    assert_eq!(tree.next_l1_batch_number(), L1BatchNumber(1));
}

#[tokio::test]
async fn basic_workflow() {
    let pool = ConnectionPool::test_pool().await;

    let temp_dir = TempDir::new().expect("failed get temporary directory for RocksDB");

    let (calculator, object_store) = setup_calculator(temp_dir.path(), &pool).await;
    reset_db_state(&pool, 1).await;
    let merkle_tree_hash = run_calculator(calculator, pool.clone()).await;

    // Check the hash against the reference.
    let expected_tree_hash = expected_tree_hash(&pool).await;
    assert_eq!(merkle_tree_hash, expected_tree_hash);

    let job: PrepareBasicCircuitsJob = object_store.get(L1BatchNumber(1)).await.unwrap();
    assert!(job.next_enumeration_index() > 0);
    let merkle_paths: Vec<_> = job.clone().into_merkle_paths().collect();
    assert!(!merkle_paths.is_empty() && merkle_paths.len() <= 100);
    // ^ The exact values depend on ops in genesis block
    assert!(merkle_paths.iter().all(|log| log.is_write));

    let (calculator, _) = setup_calculator(temp_dir.path(), &pool).await;
    let GenericAsyncTree::Ready(tree) = &calculator.tree else {
        panic!("Unexpected tree state: {:?}", calculator.tree);
    };
    assert_eq!(tree.next_l1_batch_number(), L1BatchNumber(2));
}

async fn expected_tree_hash(pool: &ConnectionPool) -> H256 {
    let mut storage = pool.access_storage().await.unwrap();
    let sealed_l1_batch_number = storage
        .blocks_dal()
        .get_sealed_l1_batch_number()
        .await
        .unwrap()
        .expect("No L1 batches in Postgres");
    let mut all_logs = vec![];
    for i in 0..=sealed_l1_batch_number.0 {
        let logs = L1BatchWithLogs::new(&mut storage, L1BatchNumber(i)).await;
        let logs = logs.unwrap().storage_logs;
        all_logs.extend(logs);
    }
    ZkSyncTree::process_genesis_batch(&all_logs).root_hash
}

#[tokio::test]
async fn status_receiver_has_correct_states() {
    let pool = ConnectionPool::test_pool().await;
    let temp_dir = TempDir::new().expect("failed get temporary directory for RocksDB");

    let (mut calculator, _) = setup_calculator(temp_dir.path(), &pool).await;
    let tree_health_check = calculator.tree_health_check();
    assert_eq!(tree_health_check.name(), "tree");
    let health = tree_health_check.check_health().await;
    assert_matches!(health.status(), HealthStatus::NotReady);

    let other_tree_health_check = calculator.tree_health_check();
    assert_eq!(other_tree_health_check.name(), "tree");
    let health = other_tree_health_check.check_health().await;
    assert_matches!(health.status(), HealthStatus::NotReady);

    reset_db_state(&pool, 1).await;
    let (stop_sx, stop_rx) = watch::channel(false);
    let (delay_sx, mut delay_rx) = mpsc::unbounded_channel();
    calculator.delayer.delay_notifier = delay_sx;

    let calculator_handle = tokio::spawn(calculator.run(pool, stop_rx));
    delay_rx.recv().await.unwrap();
    assert_eq!(
        tree_health_check.check_health().await.status(),
        HealthStatus::Ready
    );
    assert_eq!(
        other_tree_health_check.check_health().await.status(),
        HealthStatus::Ready
    );

    stop_sx.send(true).unwrap();
    tokio::time::timeout(RUN_TIMEOUT, calculator_handle)
        .await
        .expect("timed out waiting for calculator")
        .unwrap()
        .unwrap();
    assert_eq!(
        tree_health_check.check_health().await.status(),
        HealthStatus::ShutDown
    );
    assert_eq!(
        other_tree_health_check.check_health().await.status(),
        HealthStatus::ShutDown
    );
}

#[tokio::test]
async fn multi_l1_batch_workflow() {
    let pool = ConnectionPool::test_pool().await;

    // Collect all storage logs in a single L1 batch
    let temp_dir = TempDir::new().expect("failed get temporary directory for RocksDB");
    let (calculator, _) = setup_calculator(temp_dir.path(), &pool).await;
    reset_db_state(&pool, 1).await;
    let root_hash = run_calculator(calculator, pool.clone()).await;

    // Collect the same logs in multiple L1 batches
    let temp_dir = TempDir::new().expect("failed get temporary directory for RocksDB");
    let (calculator, object_store) = setup_calculator(temp_dir.path(), &pool).await;
    reset_db_state(&pool, 10).await;
    let multi_block_root_hash = run_calculator(calculator, pool).await;
    assert_eq!(multi_block_root_hash, root_hash);

    let mut prev_index = None;
    for l1_batch_number in 1..=10 {
        let l1_batch_number = L1BatchNumber(l1_batch_number);
        let job: PrepareBasicCircuitsJob = object_store.get(l1_batch_number).await.unwrap();
        let next_enumeration_index = job.next_enumeration_index();
        let merkle_paths: Vec<_> = job.into_merkle_paths().collect();
        assert!(!merkle_paths.is_empty() && merkle_paths.len() <= 10);

        if let Some(prev_index) = prev_index {
            assert_eq!(next_enumeration_index, prev_index + 1);
        }
        let max_leaf_index_in_block = merkle_paths
            .iter()
            .filter_map(|log| log.first_write.then_some(log.leaf_enumeration_index))
            .max();
        prev_index = max_leaf_index_in_block.or(prev_index);
    }
}

#[tokio::test]
async fn running_metadata_calculator_with_additional_blocks() {
    let pool = ConnectionPool::test_pool().await;

    let temp_dir = TempDir::new().expect("failed get temporary directory for RocksDB");
    let calculator = setup_lightweight_calculator(temp_dir.path(), &pool).await;
    reset_db_state(&pool, 5).await;
    run_calculator(calculator, pool.clone()).await;

    let mut calculator = setup_lightweight_calculator(temp_dir.path(), &pool).await;
    let (stop_sx, stop_rx) = watch::channel(false);
    let (delay_sx, mut delay_rx) = mpsc::unbounded_channel();
    calculator.delayer.delay_notifier = delay_sx;

    let calculator_handle = tokio::spawn(calculator.run(pool.clone(), stop_rx));
    // Wait until the calculator has processed initial L1 batches.
    let (next_l1_batch, _) = tokio::time::timeout(RUN_TIMEOUT, delay_rx.recv())
        .await
        .expect("metadata calculator timed out processing initial blocks")
        .unwrap();
    assert_eq!(next_l1_batch, L1BatchNumber(6));

    // Add some new blocks to the storage.
    let new_logs = gen_storage_logs(100..200, 10);
    extend_db_state(&mut pool.access_storage().await.unwrap(), new_logs).await;

    // Wait until these blocks are processed. The calculator may have spurious delays,
    // thus we wait in a loop.
    let updated_root_hash = loop {
        let (next_l1_batch, root_hash) = tokio::time::timeout(RUN_TIMEOUT, delay_rx.recv())
            .await
            .expect("metadata calculator shut down prematurely")
            .unwrap();
        if next_l1_batch == L1BatchNumber(16) {
            stop_sx.send(true).unwrap(); // Shut down the calculator.
            break root_hash;
        }
    };
    tokio::time::timeout(RUN_TIMEOUT, calculator_handle)
        .await
        .expect("timed out waiting for calculator")
        .unwrap()
        .unwrap();

    // Switch to the full tree. It should pick up from the same spot and result in the same tree root hash.
    let (calculator, _) = setup_calculator(temp_dir.path(), &pool).await;
    let root_hash_for_full_tree = run_calculator(calculator, pool).await;
    assert_eq!(root_hash_for_full_tree, updated_root_hash);
}

#[tokio::test]
async fn shutting_down_calculator() {
    let pool = ConnectionPool::test_pool().await;
    let temp_dir = TempDir::new().expect("failed get temporary directory for RocksDB");
    let (merkle_tree_config, mut operation_config) =
        create_config(temp_dir.path(), MerkleTreeMode::Lightweight);
    operation_config.delay_interval = 30_000; // ms; chosen to be larger than `RUN_TIMEOUT`

    let calculator =
        setup_calculator_with_options(&merkle_tree_config, &operation_config, &pool, None).await;

    reset_db_state(&pool, 5).await;

    let (stop_sx, stop_rx) = watch::channel(false);
    let calculator_task = tokio::spawn(calculator.run(pool, stop_rx));
    tokio::time::sleep(Duration::from_millis(100)).await;
    stop_sx.send_replace(true);
    run_with_timeout(RUN_TIMEOUT, calculator_task)
        .await
        .unwrap()
        .unwrap();
}

async fn test_postgres_backup_recovery(
    sleep_between_batches: bool,
    insert_batch_without_metadata: bool,
) {
    let pool = ConnectionPool::test_pool().await;
    let temp_dir = TempDir::new().expect("failed get temporary directory for RocksDB");
    let calculator = setup_lightweight_calculator(temp_dir.path(), &pool).await;
    reset_db_state(&pool, 5).await;
    run_calculator(calculator, pool.clone()).await;

    // Simulate recovery from a DB snapshot in which some newer L1 batches are erased.
    let last_batch_after_recovery = L1BatchNumber(3);
    let mut storage = pool.access_storage().await.unwrap();
    let removed_batches = remove_l1_batches(&mut storage, last_batch_after_recovery).await;

    if insert_batch_without_metadata {
        let batches_without_metadata =
            remove_l1_batches(&mut storage, last_batch_after_recovery - 1).await;
        let [batch_without_metadata] = batches_without_metadata.as_slice() else {
            unreachable!()
        };
        // Re-insert the last batch without metadata immediately.
        storage
            .blocks_dal()
            .insert_l1_batch(
                batch_without_metadata,
                &[],
                BlockGasCount::default(),
                &[],
                &[],
            )
            .await
            .unwrap();
        insert_initial_writes_for_batch(&mut storage, batch_without_metadata.number).await;
    }
    drop(storage);

    let mut calculator = setup_lightweight_calculator(temp_dir.path(), &pool).await;
    let (stop_sx, stop_rx) = watch::channel(false);
    let (delay_sx, mut delay_rx) = mpsc::unbounded_channel();
    calculator.delayer.delay_notifier = delay_sx;

    let calculator_handle = tokio::spawn(calculator.run(pool.clone(), stop_rx));
    // Wait until the calculator has processed initial L1 batches.
    let (next_l1_batch, _) = tokio::time::timeout(RUN_TIMEOUT, delay_rx.recv())
        .await
        .expect("metadata calculator timed out after recovery")
        .unwrap();
    assert_eq!(next_l1_batch, last_batch_after_recovery + 1);

    // Re-insert L1 batches to the storage after recovery.
    let mut storage = pool.access_storage().await.unwrap();
    for batch_header in &removed_batches {
        let mut txn = storage.start_transaction().await.unwrap();
        txn.blocks_dal()
            .insert_l1_batch(batch_header, &[], BlockGasCount::default(), &[], &[])
            .await
            .unwrap();
        insert_initial_writes_for_batch(&mut txn, batch_header.number).await;
        txn.commit().await.unwrap();
        if sleep_between_batches {
            tokio::time::sleep(Duration::from_millis(100)).await;
        }
    }
    drop(storage);

    // Wait until these batches are processed.
    loop {
        let (next_l1_batch, _) = tokio::time::timeout(RUN_TIMEOUT, delay_rx.recv())
            .await
            .expect("metadata calculator shut down prematurely")
            .unwrap();
        if next_l1_batch == L1BatchNumber(6) {
            stop_sx.send(true).unwrap(); // Shut down the calculator.
            break;
        }
    }
    tokio::time::timeout(RUN_TIMEOUT, calculator_handle)
        .await
        .expect("timed out waiting for calculator")
        .unwrap()
        .unwrap();
}

#[tokio::test]
async fn postgres_backup_recovery() {
    test_postgres_backup_recovery(false, false).await;
}

#[tokio::test]
async fn postgres_backup_recovery_with_delay_between_batches() {
    test_postgres_backup_recovery(true, false).await;
}

#[tokio::test]
async fn postgres_backup_recovery_with_excluded_metadata() {
    test_postgres_backup_recovery(false, true).await;
}

pub(crate) async fn setup_calculator(
    db_path: &Path,
    pool: &ConnectionPool,
) -> (MetadataCalculator, Box<dyn ObjectStore>) {
    let store_factory = ObjectStoreFactory::mock();
    let store = store_factory.create_store().await;
    let (merkle_tree_config, operation_manager) = create_config(db_path, MerkleTreeMode::Full);
    let calculator =
        setup_calculator_with_options(&merkle_tree_config, &operation_manager, pool, Some(store))
            .await;
    (calculator, store_factory.create_store().await)
}

async fn setup_lightweight_calculator(db_path: &Path, pool: &ConnectionPool) -> MetadataCalculator {
    let (db_config, operation_config) = create_config(db_path, MerkleTreeMode::Lightweight);
    setup_calculator_with_options(&db_config, &operation_config, pool, None).await
}

fn create_config(
    db_path: &Path,
    mode: MerkleTreeMode,
) -> (MerkleTreeConfig, OperationsManagerConfig) {
    let db_config = MerkleTreeConfig {
        path: path_to_string(&db_path.join("new")),
        mode,
        ..MerkleTreeConfig::default()
    };

    let operation_config = OperationsManagerConfig {
        delay_interval: 50, // ms
    };
    (db_config, operation_config)
}

async fn setup_calculator_with_options(
    merkle_tree_config: &MerkleTreeConfig,
    operation_config: &OperationsManagerConfig,
    pool: &ConnectionPool,
    object_store: Option<Box<dyn ObjectStore>>,
) -> MetadataCalculator {
    let calculator_config =
        MetadataCalculatorConfig::for_main_node(merkle_tree_config, operation_config);
    let metadata_calculator = MetadataCalculator::new(calculator_config, object_store).await;

    let mut storage = pool.access_storage().await.unwrap();
    if storage.blocks_dal().is_genesis_needed().await.unwrap() {
        ensure_genesis_state(&mut storage, L2ChainId::from(270), &GenesisParams::mock())
            .await
            .unwrap();
    }
    metadata_calculator
}

fn path_to_string(path: &Path) -> String {
    path.to_str().unwrap().to_owned()
}

pub(crate) async fn run_calculator(
    mut calculator: MetadataCalculator,
    pool: ConnectionPool,
) -> H256 {
    let (stop_sx, stop_rx) = watch::channel(false);
    let (delay_sx, mut delay_rx) = mpsc::unbounded_channel();
    calculator.delayer.delay_notifier = delay_sx;
    let delayer_handle = tokio::spawn(async move {
        // Wait until the calculator has processed all initially available L1 batches,
        // then stop it via signal.
        let (_, root_hash) = delay_rx
            .recv()
            .await
            .expect("metadata calculator shut down prematurely");
        stop_sx.send(true).unwrap();
        root_hash
    });

    run_with_timeout(RUN_TIMEOUT, calculator.run(pool, stop_rx))
        .await
        .unwrap();
    delayer_handle.await.unwrap()
}

pub(crate) async fn reset_db_state(pool: &ConnectionPool, num_batches: usize) {
    let mut storage = pool.access_storage().await.unwrap();
    // Drops all L1 batches (except the L1 batch with number 0) and their storage logs.
    storage
        .storage_logs_dal()
        .rollback_storage_logs(MiniblockNumber(0))
        .await;
    storage
        .blocks_dal()
        .delete_miniblocks(MiniblockNumber(0))
        .await
        .unwrap();
    storage
        .blocks_dal()
        .delete_l1_batches(L1BatchNumber(0))
        .await
        .unwrap();
    storage
        .basic_witness_input_producer_dal()
        .delete_all_jobs()
        .await
        .unwrap();

    let logs = gen_storage_logs(0..100, num_batches);
    extend_db_state(&mut storage, logs).await;
}

pub(super) async fn extend_db_state(
    storage: &mut StorageProcessor<'_>,
    new_logs: impl IntoIterator<Item = Vec<StorageLog>>,
) {
    let mut storage = storage.start_transaction().await.unwrap();
    let sealed_l1_batch = storage
        .blocks_dal()
        .get_sealed_l1_batch_number()
        .await
        .unwrap()
        .expect("no L1 batches in Postgres");
    extend_db_state_from_l1_batch(&mut storage, sealed_l1_batch + 1, new_logs).await;
    storage.commit().await.unwrap();
}

pub(super) async fn extend_db_state_from_l1_batch(
    storage: &mut StorageProcessor<'_>,
    next_l1_batch: L1BatchNumber,
    new_logs: impl IntoIterator<Item = Vec<StorageLog>>,
) {
    assert!(storage.in_transaction(), "must be called in DB transaction");

    for (idx, batch_logs) in (next_l1_batch.0..).zip(new_logs) {
        let header = create_l1_batch(idx);
        let batch_number = header.number;
        // Assumes that L1 batch consists of only one miniblock.
<<<<<<< HEAD
        let miniblock_number = MiniblockNumber(idx);
        let miniblock_header = MiniblockHeader {
            number: miniblock_number,
            timestamp: header.timestamp,
            hash: MiniblockHasher::new(miniblock_number, header.timestamp, H256::zero())
                .finalize(ProtocolVersionId::latest()),
            l1_tx_count: header.l1_tx_count,
            l2_tx_count: header.l2_tx_count,
            base_fee_per_gas: header.base_fee_per_gas,
            batch_fee_input: Default::default(),
            base_system_contracts_hashes: base_system_contracts.hashes(),
            protocol_version: Some(ProtocolVersionId::latest()),
            virtual_blocks: 0,
        };
=======
        let miniblock_header = create_miniblock(idx);
        let miniblock_number = miniblock_header.number;
>>>>>>> 24054454

        storage
            .blocks_dal()
            .insert_l1_batch(&header, &[], BlockGasCount::default(), &[], &[])
            .await
            .unwrap();
        storage
            .blocks_dal()
            .insert_miniblock(&miniblock_header)
            .await
            .unwrap();
        storage
            .storage_logs_dal()
            .insert_storage_logs(miniblock_number, &[(H256::zero(), batch_logs)])
            .await;
        storage
            .blocks_dal()
            .mark_miniblocks_as_executed_in_l1_batch(batch_number)
            .await
            .unwrap();
        insert_initial_writes_for_batch(storage, batch_number).await;
    }
}

async fn insert_initial_writes_for_batch(
    connection: &mut StorageProcessor<'_>,
    l1_batch_number: L1BatchNumber,
) {
    let written_non_zero_slots: Vec<_> = connection
        .storage_logs_dal()
        .get_touched_slots_for_l1_batch(l1_batch_number)
        .await
        .into_iter()
        .filter_map(|(key, value)| (!value.is_zero()).then_some(key))
        .collect();
    let hashed_keys: Vec<_> = written_non_zero_slots
        .iter()
        .map(|key| key.hashed_key())
        .collect();
    let pre_written_slots = connection
        .storage_logs_dedup_dal()
        .filter_written_slots(&hashed_keys)
        .await;

    let keys_to_insert: Vec<_> = written_non_zero_slots
        .into_iter()
        .sorted()
        .filter(|key| !pre_written_slots.contains(&key.hashed_key()))
        .collect();
    connection
        .storage_logs_dedup_dal()
        .insert_initial_writes(l1_batch_number, &keys_to_insert)
        .await;
}

pub(crate) fn gen_storage_logs(
    indices: ops::Range<u32>,
    num_batches: usize,
) -> Vec<Vec<StorageLog>> {
    // Addresses and keys of storage logs must be sorted for the `multi_block_workflow` test.
    let mut accounts = [
        "4b3af74f66ab1f0da3f2e4ec7a3cb99baf1af7b2",
        "ef4bb7b21c5fe7432a7d63876cc59ecc23b46636",
        "89b8988a018f5348f52eeac77155a793adf03ecc",
        "782806db027c08d36b2bed376b4271d1237626b3",
        "b2b57b76717ee02ae1327cc3cf1f40e76f692311",
    ]
    .map(|s| AccountTreeId::new(s.parse::<Address>().unwrap()));
    accounts.sort_unstable();

    let account_keys = (indices.start / 5)..(indices.end / 5);
    let proof_keys = accounts.iter().flat_map(|&account| {
        account_keys
            .clone()
            .map(move |i| StorageKey::new(account, u32_to_h256(i)))
    });
    let proof_values = indices.map(u32_to_h256);

    let logs: Vec<_> = proof_keys
        .zip(proof_values)
        .map(|(proof_key, proof_value)| StorageLog::new_write_log(proof_key, proof_value))
        .collect();
    for window in logs.windows(2) {
        let [prev, next] = window else { unreachable!() };
        assert!(prev.key < next.key);
    }

    logs.chunks(logs.len() / num_batches)
        .map(<[_]>::to_vec)
        .collect()
}

async fn remove_l1_batches(
    storage: &mut StorageProcessor<'_>,
    last_l1_batch_to_keep: L1BatchNumber,
) -> Vec<L1BatchHeader> {
    let sealed_l1_batch_number = storage
        .blocks_dal()
        .get_sealed_l1_batch_number()
        .await
        .unwrap()
        .expect("no L1 batches in Postgres");
    assert!(sealed_l1_batch_number >= last_l1_batch_to_keep);

    let mut batch_headers = vec![];
    for batch_number in (last_l1_batch_to_keep.0 + 1)..=sealed_l1_batch_number.0 {
        let header = storage
            .blocks_dal()
            .get_l1_batch_header(L1BatchNumber(batch_number))
            .await
            .unwrap();
        batch_headers.push(header.unwrap());
    }

    storage
        .blocks_dal()
        .delete_l1_batches(last_l1_batch_to_keep)
        .await
        .unwrap();
    batch_headers
}

#[tokio::test]
async fn deduplication_works_as_expected() {
    let pool = ConnectionPool::test_pool().await;
    let mut storage = pool.access_storage().await.unwrap();
    ensure_genesis_state(&mut storage, L2ChainId::from(270), &GenesisParams::mock())
        .await
        .unwrap();

    let logs = gen_storage_logs(100..120, 1).pop().unwrap();
    let hashed_keys: Vec<_> = logs.iter().map(|log| log.key.hashed_key()).collect();
    extend_db_state(&mut storage, [logs.clone()]).await;

    let initial_writes = storage
        .storage_logs_dal()
        .get_l1_batches_and_indices_for_initial_writes(&hashed_keys)
        .await;
    assert_eq!(initial_writes.len(), hashed_keys.len());
    assert!(initial_writes
        .values()
        .all(|&(batch, _)| batch == L1BatchNumber(1)));

    let mut new_logs = gen_storage_logs(120..140, 1).pop().unwrap();
    let new_hashed_keys: Vec<_> = new_logs.iter().map(|log| log.key.hashed_key()).collect();
    let updated_logs = logs.into_iter().step_by(2).map(|mut log| {
        log.value = H256::zero();
        log
    });
    new_logs.extend(updated_logs);
    extend_db_state(&mut storage, [new_logs]).await;

    // Initial writes for previously inserted keys should not change.
    let initial_writes = storage
        .storage_logs_dal()
        .get_l1_batches_and_indices_for_initial_writes(&hashed_keys)
        .await;
    assert_eq!(initial_writes.len(), hashed_keys.len());
    assert!(initial_writes
        .values()
        .all(|&(batch, _)| batch == L1BatchNumber(1)));

    let initial_writes = storage
        .storage_logs_dal()
        .get_l1_batches_and_indices_for_initial_writes(&new_hashed_keys)
        .await;
    assert_eq!(initial_writes.len(), new_hashed_keys.len());
    assert!(initial_writes
        .values()
        .all(|&(batch, _)| batch == L1BatchNumber(2)));

    let mut no_op_logs = gen_storage_logs(140..160, 1).pop().unwrap();
    let no_op_hashed_keys: Vec<_> = no_op_logs.iter().map(|log| log.key.hashed_key()).collect();
    for log in &mut no_op_logs {
        log.value = H256::zero();
    }
    extend_db_state(&mut storage, [no_op_logs.clone()]).await;

    let initial_writes = storage
        .storage_logs_dal()
        .get_l1_batches_and_indices_for_initial_writes(&no_op_hashed_keys)
        .await;
    assert!(initial_writes.is_empty());

    let updated_logs: Vec<_> = no_op_logs
        .iter()
        .step_by(2)
        .map(|log| StorageLog {
            value: H256::repeat_byte(0x11),
            ..*log
        })
        .collect();
    no_op_logs.extend_from_slice(&updated_logs);
    extend_db_state(&mut storage, [no_op_logs]).await;

    let initial_writes = storage
        .storage_logs_dal()
        .get_l1_batches_and_indices_for_initial_writes(&no_op_hashed_keys)
        .await;
    assert_eq!(initial_writes.len(), no_op_hashed_keys.len() / 2);
    for key in no_op_hashed_keys.iter().step_by(2) {
        assert_eq!(initial_writes[key].0, L1BatchNumber(4));
    }
}<|MERGE_RESOLUTION|>--- conflicted
+++ resolved
@@ -491,25 +491,8 @@
         let header = create_l1_batch(idx);
         let batch_number = header.number;
         // Assumes that L1 batch consists of only one miniblock.
-<<<<<<< HEAD
-        let miniblock_number = MiniblockNumber(idx);
-        let miniblock_header = MiniblockHeader {
-            number: miniblock_number,
-            timestamp: header.timestamp,
-            hash: MiniblockHasher::new(miniblock_number, header.timestamp, H256::zero())
-                .finalize(ProtocolVersionId::latest()),
-            l1_tx_count: header.l1_tx_count,
-            l2_tx_count: header.l2_tx_count,
-            base_fee_per_gas: header.base_fee_per_gas,
-            batch_fee_input: Default::default(),
-            base_system_contracts_hashes: base_system_contracts.hashes(),
-            protocol_version: Some(ProtocolVersionId::latest()),
-            virtual_blocks: 0,
-        };
-=======
         let miniblock_header = create_miniblock(idx);
         let miniblock_number = miniblock_header.number;
->>>>>>> 24054454
 
         storage
             .blocks_dal()
