use std::{fmt, time::Duration};

use anyhow::Context as _;
use async_trait::async_trait;
use tokio::sync::watch;
use zksync_dal::ConnectionPool;
use zksync_health_check::{Health, HealthStatus, HealthUpdater, ReactiveHealthCheck};
use zksync_types::{L1BatchNumber, MiniblockNumber, H256};
use zksync_web3_decl::{
    error::{ClientRpcContext, EnrichedClientError, EnrichedClientResult},
    jsonrpsee::{core::ClientError as RpcError, http_client::HttpClient},
    namespaces::{EthNamespaceClient, ZksNamespaceClient},
};

use crate::{
    metrics::{CheckerComponent, EN_METRICS},
    utils::{binary_search_with, wait_for_l1_batch_with_metadata},
};

#[cfg(test)]
mod tests;

#[derive(Debug, thiserror::Error)]
enum HashMatchError {
    #[error("RPC error calling main node")]
    Rpc(#[from] EnrichedClientError),
    #[error(
        "Unrecoverable error: the earliest L1 batch #{0} in the local DB \
        has mismatched hash with the main node. Make sure you're connected to the right network; \
        if you've recovered from a snapshot, re-check snapshot authenticity. \
        Using an earlier snapshot could help."
    )]
    EarliestHashMismatch(L1BatchNumber),
    #[error(
        "Unrecoverable error: the earliest L1 batch #{0} in the local DB \
        is truncated on the main node. Make sure you're connected to the right network; \
        if you've recovered from a snapshot, re-check snapshot authenticity. \
        Using an earlier snapshot could help."
    )]
    EarliestL1BatchTruncated(L1BatchNumber),
    #[error("reorg detected, restart the node to revert to the last correct L1 batch #{0}.")]
    ReorgDetected(L1BatchNumber),
    #[error("Internal error")]
    Internal(#[from] anyhow::Error),
}

impl From<zksync_dal::SqlxError> for HashMatchError {
    fn from(err: zksync_dal::SqlxError) -> Self {
        Self::Internal(err.into())
    }
}

fn is_transient_err(err: &EnrichedClientError) -> bool {
    matches!(
        err.as_ref(),
        RpcError::Transport(_) | RpcError::RequestTimeout
    )
}

#[async_trait]
trait MainNodeClient: fmt::Debug + Send + Sync {
    async fn sealed_miniblock_number(&self) -> EnrichedClientResult<MiniblockNumber>;

    async fn sealed_l1_batch_number(&self) -> EnrichedClientResult<L1BatchNumber>;

    async fn miniblock_hash(&self, number: MiniblockNumber) -> EnrichedClientResult<Option<H256>>;

    async fn l1_batch_root_hash(&self, number: L1BatchNumber)
        -> EnrichedClientResult<Option<H256>>;
}

#[async_trait]
impl MainNodeClient for HttpClient {
    async fn sealed_miniblock_number(&self) -> EnrichedClientResult<MiniblockNumber> {
        let number = self
            .get_block_number()
            .rpc_context("sealed_miniblock_number")
            .await?;
        let number = u32::try_from(number).map_err(|err| {
            EnrichedClientError::custom(err, "u32::try_from").with_arg("number", &number)
        })?;
        Ok(MiniblockNumber(number))
    }

    async fn sealed_l1_batch_number(&self) -> EnrichedClientResult<L1BatchNumber> {
        let number = self
            .get_l1_batch_number()
            .rpc_context("sealed_l1_batch_number")
            .await?;
        let number = u32::try_from(number).map_err(|err| {
            EnrichedClientError::custom(err, "u32::try_from").with_arg("number", &number)
        })?;
        Ok(L1BatchNumber(number))
    }

    async fn miniblock_hash(&self, number: MiniblockNumber) -> EnrichedClientResult<Option<H256>> {
        Ok(self
            .get_block_by_number(number.0.into(), false)
            .rpc_context("miniblock_hash")
            .with_arg("number", &number)
            .await?
            .map(|block| block.hash))
    }

    async fn l1_batch_root_hash(
        &self,
        number: L1BatchNumber,
    ) -> EnrichedClientResult<Option<H256>> {
        Ok(self
            .get_l1_batch_details(number)
            .rpc_context("l1_batch_root_hash")
            .with_arg("number", &number)
            .await?
            .and_then(|batch| batch.base.root_hash))
    }
}

trait HandleReorgDetectorEvent: fmt::Debug + Send + Sync {
    fn initialize(&mut self);

    fn update_correct_block(
        &mut self,
        last_correct_miniblock: MiniblockNumber,
        last_correct_l1_batch: L1BatchNumber,
    );

    fn report_divergence(&mut self, diverged_l1_batch: L1BatchNumber);

    fn start_shutting_down(&mut self);
}

/// Default implementation of [`HandleReorgDetectorEvent`] that reports values as metrics.
impl HandleReorgDetectorEvent for HealthUpdater {
    fn initialize(&mut self) {
        self.update(Health::from(HealthStatus::Ready));
    }

    fn update_correct_block(
        &mut self,
        last_correct_miniblock: MiniblockNumber,
        last_correct_l1_batch: L1BatchNumber,
    ) {
        let last_correct_miniblock = last_correct_miniblock.0.into();
        let prev_checked_miniblock = EN_METRICS.last_correct_miniblock
            [&CheckerComponent::ReorgDetector]
            .set(last_correct_miniblock);
        if prev_checked_miniblock != last_correct_miniblock {
            tracing::debug!("No reorg at miniblock #{last_correct_miniblock}");
        }

        let last_correct_l1_batch = last_correct_l1_batch.0.into();
        let prev_checked_l1_batch = EN_METRICS.last_correct_batch[&CheckerComponent::ReorgDetector]
            .set(last_correct_l1_batch);
        if prev_checked_l1_batch != last_correct_l1_batch {
            tracing::debug!("No reorg at L1 batch #{last_correct_l1_batch}");
        }

        let health_details = serde_json::json!({
            "last_correct_miniblock": last_correct_miniblock,
            "last_correct_l1_batch": last_correct_l1_batch,
        });
        self.update(Health::from(HealthStatus::Ready).with_details(health_details));
    }

    fn report_divergence(&mut self, diverged_l1_batch: L1BatchNumber) {
        let health_details = serde_json::json!({
            "diverged_l1_batch": diverged_l1_batch,
        });
        self.update(Health::from(HealthStatus::Affected).with_details(health_details));
    }

    fn start_shutting_down(&mut self) {
        self.update(HealthStatus::ShuttingDown.into());
    }
}

/// Output of hash match methods in [`ReorgDetector`].
#[derive(Debug)]
enum MatchOutput {
    Match,
    Mismatch,
    NoRemoteReference,
}

impl MatchOutput {
    fn new(is_match: bool) -> Self {
        if is_match {
            Self::Match
        } else {
            Self::Mismatch
        }
    }
}

/// This is a component that is responsible for detecting the batch re-orgs.
/// Batch re-org is a rare event of manual intervention, when the node operator
/// decides to revert some of the not yet finalized batches for some reason
/// (e.g. inability to generate a proof), and then potentially
/// re-organize transactions in them to fix the problem.
///
/// To detect them, we constantly check the latest sealed batch root hash,
/// and in the event of mismatch, we know that there has been a re-org.
/// We then perform a binary search to find the latest correct block
/// and revert all batches after it, to keep being consistent with the main node.
///
/// This is the only component that is expected to finish its execution
/// in the event of re-org, since we have to restart the node after a rollback is performed,
/// and is special-cased in the `zksync_external_node` crate.
#[derive(Debug)]
pub struct ReorgDetector {
    client: Box<dyn MainNodeClient>,
    event_handler: Box<dyn HandleReorgDetectorEvent>,
    pool: ConnectionPool,
    sleep_interval: Duration,
    health_check: ReactiveHealthCheck,
}

impl ReorgDetector {
    const DEFAULT_SLEEP_INTERVAL: Duration = Duration::from_secs(5);

    pub fn new(client: HttpClient, pool: ConnectionPool) -> Self {
        let (health_check, health_updater) = ReactiveHealthCheck::new("reorg_detector");
        Self {
            client: Box::new(client),
            event_handler: Box::new(health_updater),
            pool,
            sleep_interval: Self::DEFAULT_SLEEP_INTERVAL,
            health_check,
        }
    }

    pub fn health_check(&self) -> &ReactiveHealthCheck {
        &self.health_check
    }

    /// Returns `Ok(None)` if no reorg was detected.
    /// Returns `Ok(Some(n))` if a reorg was detected and `n` is the last
    /// correct l1 batch.
    pub async fn should_revert(&mut self) -> anyhow::Result<Option<L1BatchNumber>> {
        let mut storage = self.pool.access_storage().await?;
        let Some(local_l1_batch) = storage
            .blocks_dal()
            .get_last_l1_batch_number_with_metadata()
            .await?
        else {
            return Ok(None);
        };
        let Some(local_miniblock) = storage.blocks_dal().get_sealed_miniblock_number().await?
        else {
            return Ok(None);
        };
        drop(storage);

        let remote_l1_batch = self.client.sealed_l1_batch_number().await?;
        let remote_miniblock = self.client.sealed_miniblock_number().await?;

        let checked_l1_batch = local_l1_batch.min(remote_l1_batch);
        let checked_miniblock = local_miniblock.min(remote_miniblock);

        let root_hashes_match = match self.root_hashes_match(checked_l1_batch).await? {
            MatchOutput::Match => true,
            MatchOutput::Mismatch => false,
            MatchOutput::NoRemoteReference => anyhow::bail!("remote L1 batch missing"),
        };
        let miniblock_hashes_match = match self.miniblock_hashes_match(checked_miniblock).await? {
            MatchOutput::Match => true,
            MatchOutput::Mismatch => false,
            MatchOutput::NoRemoteReference => anyhow::bail!("remote miniblock missing"),
        };

        // The only event that triggers re-org detection and node rollback is if the
        // hash mismatch at the same block height is detected, be it miniblocks or batches.
        //
        // In other cases either there is only a height mismatch which means that one of
        // the nodes needs to do catching up; however, it is not certain that there is actually
        // a re-org taking place.
        if root_hashes_match && miniblock_hashes_match {
            self.event_handler
                .update_correct_block(checked_miniblock, checked_l1_batch);
            return Ok(None);
        }
        let diverged_l1_batch = checked_l1_batch + (root_hashes_match as u32);
        self.event_handler.report_divergence(diverged_l1_batch);

        tracing::info!("Searching for the first diverged L1 batch");
        let mut storage = self.pool.access_storage().await?;
        let earliest_l1_batch = storage
            .blocks_dal()
            .get_earliest_l1_batch_number_with_metadata()
            .await?
            .context("all L1 batches with metadata disappeared")?;
        drop(storage);
        let last_correct_l1_batch = self
            .detect_reorg(earliest_l1_batch, diverged_l1_batch)
            .await?;
        tracing::info!("Reorg localized: last correct L1 batch is #{last_correct_l1_batch}");
        Ok(Some(last_correct_l1_batch))
    }

    /// Compares hashes of the given local miniblock and the same miniblock from main node.
    async fn miniblock_hashes_match(
        &self,
        miniblock_number: MiniblockNumber,
    ) -> Result<MatchOutput, HashMatchError> {
        let mut storage = self.pool.access_storage().await?;
        let local_hash = storage
            .blocks_dal()
            .get_miniblock_header(miniblock_number)
            .await?
            .with_context(|| {
                format!("Header does not exist for local miniblock #{miniblock_number}")
            })?
            .hash;
        drop(storage);

        let Some(remote_hash) = self.client.miniblock_hash(miniblock_number).await? else {
            // Due to reorg, locally we may be ahead of the main node.
            // Lack of the hash on the main node is treated as a hash match,
            // We need to wait for our knowledge of main node to catch up.
            return Ok(MatchOutput::NoRemoteReference);
        };

        if remote_hash != local_hash {
            tracing::warn!(
                "Reorg detected: local hash {local_hash:?} doesn't match the hash from \
                main node {remote_hash:?} (miniblock #{miniblock_number})"
            );
        }
        Ok(MatchOutput::new(remote_hash == local_hash))
    }

    /// Compares root hashes of the latest local batch and of the same batch from the main node.
    async fn root_hashes_match(
        &self,
        l1_batch_number: L1BatchNumber,
    ) -> Result<MatchOutput, HashMatchError> {
        let mut storage = self.pool.access_storage().await?;
        let local_hash = storage
            .blocks_dal()
            .get_l1_batch_state_root(l1_batch_number)
            .await?
            .with_context(|| {
                format!("Root hash does not exist for local batch #{l1_batch_number}")
            })?;
        drop(storage);

        let Some(remote_hash) = self.client.l1_batch_root_hash(l1_batch_number).await? else {
            // Due to reorg, locally we may be ahead of the main node.
            // Lack of the root hash on the main node is treated as a hash match,
            // We need to wait for our knowledge of main node to catch up.
            return Ok(MatchOutput::NoRemoteReference);
        };

        if remote_hash != local_hash {
            tracing::warn!(
                "Reorg detected: local root hash {local_hash:?} doesn't match the state hash from \
                main node {remote_hash:?} (L1 batch #{l1_batch_number})"
            );
        }
        Ok(MatchOutput::new(remote_hash == local_hash))
    }

    /// Localizes a re-org: performs binary search to determine the last non-diverged block.
    async fn detect_reorg(
        &self,
        known_valid_l1_batch: L1BatchNumber,
        diverged_l1_batch: L1BatchNumber,
    ) -> Result<L1BatchNumber, HashMatchError> {
        // TODO (BFT-176, BFT-181): We have to look through the whole history, since batch status updater may mark
        //   a block as executed even if the state diverges for it.
        binary_search_with(
            known_valid_l1_batch.0,
            diverged_l1_batch.0,
            |number| async move {
                Ok(match self.root_hashes_match(L1BatchNumber(number)).await? {
                    MatchOutput::Match | MatchOutput::NoRemoteReference => true,
                    MatchOutput::Mismatch => false,
                })
            },
        )
        .await
        .map(L1BatchNumber)
    }

    pub async fn run(mut self, mut stop_receiver: watch::Receiver<bool>) -> anyhow::Result<()> {
        self.event_handler.initialize();
        loop {
            match self.run_inner(&mut stop_receiver).await {
                Ok(l1_batch_number) => return Ok(l1_batch_number),
                Err(HashMatchError::Rpc(err)) if is_transient_err(&err) => {
                    tracing::warn!("Following transport error occurred: {err}");
                    tracing::info!("Trying again after a delay");
                    tokio::time::sleep(self.sleep_interval).await;
                }
                Err(HashMatchError::Internal(err)) => return Err(err),
                Err(err) => return Err(err.into()),
            }
        }
    }

    async fn run_inner(
        &mut self,
        stop_receiver: &mut watch::Receiver<bool>,
    ) -> Result<(), HashMatchError> {
        let earliest_l1_batch_number =
            wait_for_l1_batch_with_metadata(&self.pool, self.sleep_interval, stop_receiver).await?;

        let Some(earliest_l1_batch_number) = earliest_l1_batch_number else {
            return Ok(()); // Stop signal received
        };
        tracing::debug!(
            "Checking root hash match for earliest L1 batch #{earliest_l1_batch_number}"
        );
        match self.root_hashes_match(earliest_l1_batch_number).await? {
            MatchOutput::Match => { /* we're good */ }
            MatchOutput::Mismatch => {
                return Err(HashMatchError::EarliestHashMismatch(
                    earliest_l1_batch_number,
                ))
            }
            MatchOutput::NoRemoteReference => {
                return Err(HashMatchError::EarliestL1BatchTruncated(
                    earliest_l1_batch_number,
                ))
            }
        }

        loop {
<<<<<<< HEAD
            if let Some(last_correct_l1_batch) =
                self.should_revert().await.context("should_revert()")?
            {
                return Err(HashMatchError::ReorgDetected(last_correct_l1_batch));
=======
            let should_stop = *stop_receiver.borrow();
            if should_stop {
                self.event_handler.start_shutting_down();
            }

            // At this point, we are guaranteed to have L1 batches and miniblocks in the storage.
            let mut storage = self.pool.access_storage().await?;
            let sealed_l1_batch_number = storage
                .blocks_dal()
                .get_last_l1_batch_number_with_metadata()
                .await?
                .context("L1 batches table unexpectedly emptied")?;
            let sealed_miniblock_number = storage
                .blocks_dal()
                .get_sealed_miniblock_number()
                .await?
                .context("miniblocks table unexpectedly emptied")?;
            drop(storage);

            tracing::trace!(
                "Checking for reorgs - L1 batch #{sealed_l1_batch_number}, \
                 miniblock number #{sealed_miniblock_number}"
            );

            let (checked_l1_batch_number, root_hashes_match) = self
                .check_sealed_l1_batch_root_hash(sealed_l1_batch_number)
                .await?;
            let (checked_miniblock_number, miniblock_hashes_match) = self
                .check_sealed_miniblock_hash(sealed_miniblock_number)
                .await?;

            // The only event that triggers re-org detection and node rollback is if the
            // hash mismatch at the same block height is detected, be it miniblocks or batches.
            //
            // In other cases either there is only a height mismatch which means that one of
            // the nodes needs to do catching up; however, it is not certain that there is actually
            // a re-org taking place.
            if root_hashes_match && miniblock_hashes_match {
                self.event_handler
                    .update_correct_block(checked_miniblock_number, checked_l1_batch_number);
            } else {
                let diverged_l1_batch_number = if root_hashes_match {
                    checked_l1_batch_number + 1 // Non-sealed L1 batch has diverged
                } else {
                    checked_l1_batch_number
                };
                self.event_handler
                    .report_divergence(diverged_l1_batch_number);

                tracing::info!("Searching for the first diverged L1 batch");
                let last_correct_l1_batch = self
                    .detect_reorg(earliest_l1_batch_number, diverged_l1_batch_number)
                    .await?;
                tracing::info!(
                    "Reorg localized: last correct L1 batch is #{last_correct_l1_batch}"
                );
                return Ok(Some(last_correct_l1_batch));
>>>>>>> 10e3a3ec
            }
            if *stop_receiver.borrow() {
                tracing::info!("Shutting down reorg detector");
                return Ok(());
            }
            tokio::time::sleep(self.sleep_interval).await;
        }
    }
}<|MERGE_RESOLUTION|>--- conflicted
+++ resolved
@@ -426,72 +426,13 @@
         }
 
         loop {
-<<<<<<< HEAD
             if let Some(last_correct_l1_batch) =
                 self.should_revert().await.context("should_revert()")?
             {
                 return Err(HashMatchError::ReorgDetected(last_correct_l1_batch));
-=======
-            let should_stop = *stop_receiver.borrow();
-            if should_stop {
-                self.event_handler.start_shutting_down();
-            }
-
-            // At this point, we are guaranteed to have L1 batches and miniblocks in the storage.
-            let mut storage = self.pool.access_storage().await?;
-            let sealed_l1_batch_number = storage
-                .blocks_dal()
-                .get_last_l1_batch_number_with_metadata()
-                .await?
-                .context("L1 batches table unexpectedly emptied")?;
-            let sealed_miniblock_number = storage
-                .blocks_dal()
-                .get_sealed_miniblock_number()
-                .await?
-                .context("miniblocks table unexpectedly emptied")?;
-            drop(storage);
-
-            tracing::trace!(
-                "Checking for reorgs - L1 batch #{sealed_l1_batch_number}, \
-                 miniblock number #{sealed_miniblock_number}"
-            );
-
-            let (checked_l1_batch_number, root_hashes_match) = self
-                .check_sealed_l1_batch_root_hash(sealed_l1_batch_number)
-                .await?;
-            let (checked_miniblock_number, miniblock_hashes_match) = self
-                .check_sealed_miniblock_hash(sealed_miniblock_number)
-                .await?;
-
-            // The only event that triggers re-org detection and node rollback is if the
-            // hash mismatch at the same block height is detected, be it miniblocks or batches.
-            //
-            // In other cases either there is only a height mismatch which means that one of
-            // the nodes needs to do catching up; however, it is not certain that there is actually
-            // a re-org taking place.
-            if root_hashes_match && miniblock_hashes_match {
-                self.event_handler
-                    .update_correct_block(checked_miniblock_number, checked_l1_batch_number);
-            } else {
-                let diverged_l1_batch_number = if root_hashes_match {
-                    checked_l1_batch_number + 1 // Non-sealed L1 batch has diverged
-                } else {
-                    checked_l1_batch_number
-                };
-                self.event_handler
-                    .report_divergence(diverged_l1_batch_number);
-
-                tracing::info!("Searching for the first diverged L1 batch");
-                let last_correct_l1_batch = self
-                    .detect_reorg(earliest_l1_batch_number, diverged_l1_batch_number)
-                    .await?;
-                tracing::info!(
-                    "Reorg localized: last correct L1 batch is #{last_correct_l1_batch}"
-                );
-                return Ok(Some(last_correct_l1_batch));
->>>>>>> 10e3a3ec
             }
             if *stop_receiver.borrow() {
+                self.event_handler.start_shutting_down();
                 tracing::info!("Shutting down reorg detector");
                 return Ok(());
             }
