use std::{
    cmp,
    collections::HashMap,
    sync::Arc,
    time::{Duration, Instant},
};

use async_trait::async_trait;
use multivm::{
    interface::{FinishedL1Batch, L1BatchEnv, SystemEnv},
    vm_latest::utils::fee::{derive_base_fee_and_gas_per_pubdata, get_operator_gas_price},
};
use zksync_config::configs::chain::StateKeeperConfig;
use zksync_dal::ConnectionPool;
use zksync_mempool::L2TxFilter;
use zksync_object_store::ObjectStore;
use zksync_types::{
    block::MiniblockHeader, protocol_version::ProtocolUpgradeTx,
    witness_block_state::WitnessBlockState, Address, L1BatchNumber, L2ChainId, MiniblockNumber,
    ProtocolVersionId, Transaction, U256,
};
// TODO (SMA-1206): use seconds instead of milliseconds.
use zksync_utils::time::millis_since_epoch;

use crate::{
    l1_gas_price::L1GasPriceProvider,
    state_keeper::{
        extractors,
        io::{
            common::{l1_batch_params, load_pending_batch, poll_iters},
            MiniblockParams, MiniblockSealerHandle, PendingBatchData, StateKeeperIO,
        },
        mempool_actor::l2_tx_filter,
        metrics::KEEPER_METRICS,
        seal_criteria::{IoSealCriteria, TimeoutSealer},
        updates::UpdatesManager,
        MempoolGuard,
    },
};

/// Mempool-based IO for the state keeper.
/// Receives transactions from the database through the mempool filtering logic.
/// Decides which batch parameters should be used for the new batch.
/// This is an IO for the main server application.
#[derive(Debug)]
pub(crate) struct MempoolIO<G> {
    mempool: MempoolGuard,
    pool: ConnectionPool,
    object_store: Box<dyn ObjectStore>,
    timeout_sealer: TimeoutSealer,
    filter: L2TxFilter,
    current_miniblock_number: MiniblockNumber,
    miniblock_sealer_handle: MiniblockSealerHandle,
    current_l1_batch_number: L1BatchNumber,
    fee_account: Address,
    minimal_l2_gas_price: u64,
    validation_computational_gas_limit: u32,
    delay_interval: Duration,
    // Used to keep track of gas prices to set accepted price per pubdata byte in blocks.
    l1_gas_price_provider: Arc<G>,
    l2_erc20_bridge_addr: Address,
    chain_id: L2ChainId,

    virtual_blocks_interval: u32,
    virtual_blocks_per_miniblock: u32,
}

impl<G> IoSealCriteria for MempoolIO<G>
where
    G: L1GasPriceProvider + 'static + Send + Sync,
{
    fn should_seal_l1_batch_unconditionally(&mut self, manager: &UpdatesManager) -> bool {
        self.timeout_sealer
            .should_seal_l1_batch_unconditionally(manager)
    }

    fn should_seal_miniblock(&mut self, manager: &UpdatesManager) -> bool {
        self.timeout_sealer.should_seal_miniblock(manager)
    }
}

#[async_trait]
impl<G> StateKeeperIO for MempoolIO<G>
where
    G: L1GasPriceProvider + 'static + Send + Sync,
{
    fn current_l1_batch_number(&self) -> L1BatchNumber {
        self.current_l1_batch_number
    }

    fn current_miniblock_number(&self) -> MiniblockNumber {
        self.current_miniblock_number
    }

    async fn load_pending_batch(&mut self) -> Option<PendingBatchData> {
        let mut storage = self
            .pool
            .access_storage_tagged("state_keeper")
            .await
            .unwrap();

        let PendingBatchData {
            l1_batch_env,
            system_env,
            pending_miniblocks,
        } = load_pending_batch(
            &mut storage,
            self.current_l1_batch_number,
            self.fee_account,
            self.validation_computational_gas_limit,
            self.chain_id,
        )
        .await?;
        // Initialize the filter for the transactions that come after the pending batch.
        // We use values from the pending block to match the filter with one used before the restart.
        let (base_fee, gas_per_pubdata) = derive_base_fee_and_gas_per_pubdata(
            l1_batch_env.fair_pubdata_price,
            l1_batch_env.fair_l2_gas_price,
        );
        self.filter = L2TxFilter {
            l1_gas_price: l1_batch_env.l1_gas_price,
            fair_pubdata_price: l1_batch_env.fair_pubdata_price,
            fair_l2_gas_price: l1_batch_env.fair_l2_gas_price,
            fee_per_gas: base_fee,
            gas_per_pubdata: gas_per_pubdata as u32,
            pubdata_price: l1_batch_env.fair_pubdata_price,
        };

        Some(PendingBatchData {
            l1_batch_env,
            system_env,
            pending_miniblocks,
        })
    }

    async fn wait_for_new_batch_params(
        &mut self,
        max_wait: Duration,
    ) -> Option<(SystemEnv, L1BatchEnv)> {
        let deadline = Instant::now() + max_wait;

        // Block until at least one transaction in the mempool can match the filter (or timeout happens).
        // This is needed to ensure that block timestamp is not too old.
        for _ in 0..poll_iters(self.delay_interval, max_wait) {
            // We create a new filter each time, since parameters may change and a previously
            // ignored transaction in the mempool may be scheduled for the execution.
            self.filter = l2_tx_filter(
                self.l1_gas_price_provider.as_ref(),
                self.minimal_l2_gas_price,
            );
            // We only need to get the root hash when we're certain that we have a new transaction.
            if !self.mempool.has_next(&self.filter) {
                tokio::time::sleep(self.delay_interval).await;
                continue;
            }

            let prev_l1_batch_hash = self.load_previous_l1_batch_hash().await;

            let MiniblockHeader {
                timestamp: prev_miniblock_timestamp,
                hash: prev_miniblock_hash,
                ..
            } = self.load_previous_miniblock_header().await;

            // We cannot create two L1 batches or miniblocks with the same timestamp (forbidden by the bootloader).
            // Hence, we wait until the current timestamp is larger than the timestamp of the previous miniblock.
            // We can use `timeout_at` since `sleep_past` is cancel-safe; it only uses `sleep()` async calls.
            let current_timestamp = tokio::time::timeout_at(
                deadline.into(),
                sleep_past(prev_miniblock_timestamp, self.current_miniblock_number),
            );
            let current_timestamp = current_timestamp.await.ok()?;

            tracing::info!(
                "(l1_gas_price, fair_l2_gas_price) for L1 batch #{} is ({}, {})",
                self.current_l1_batch_number.0,
                self.filter.l1_gas_price,
<<<<<<< HEAD
                self.minimal_l2_gas_price
=======
                self.filter.fair_l2_gas_price
>>>>>>> 9fbd7a2f
            );
            let mut storage = self.pool.access_storage().await.unwrap();
            let (base_system_contracts, protocol_version) = storage
                .protocol_versions_dal()
                .base_system_contracts_by_timestamp(current_timestamp)
                .await;

            let fair_l2_gas_price =
                get_operator_gas_price(self.filter.l1_gas_price, self.minimal_l2_gas_price);

            return Some(l1_batch_params(
                self.current_l1_batch_number,
                self.fee_account,
                current_timestamp,
                prev_l1_batch_hash,
                self.filter.l1_gas_price,
<<<<<<< HEAD
                self.filter.pubdata_price,
                fair_l2_gas_price,
=======
                self.filter.fair_l2_gas_price,
                self.filter.fair_pubdata_price,
>>>>>>> 9fbd7a2f
                self.current_miniblock_number,
                prev_miniblock_hash,
                base_system_contracts,
                self.validation_computational_gas_limit,
                protocol_version,
                self.get_virtual_blocks_count(true, self.current_miniblock_number.0),
                self.chain_id,
            ));
        }
        None
    }

    // Returns the pair of timestamp and the number of virtual blocks to be produced in this miniblock
    async fn wait_for_new_miniblock_params(
        &mut self,
        max_wait: Duration,
        prev_miniblock_timestamp: u64,
    ) -> Option<MiniblockParams> {
        // We must provide different timestamps for each miniblock.
        // If miniblock sealing interval is greater than 1 second then `sleep_past` won't actually sleep.
        let timestamp = tokio::time::timeout(
            max_wait,
            sleep_past(prev_miniblock_timestamp, self.current_miniblock_number),
        )
        .await
        .ok()?;

        let virtual_blocks = self.get_virtual_blocks_count(false, self.current_miniblock_number.0);

        Some(MiniblockParams {
            timestamp,
            virtual_blocks,
        })
    }

    async fn wait_for_next_tx(&mut self, max_wait: Duration) -> Option<Transaction> {
        for _ in 0..poll_iters(self.delay_interval, max_wait) {
            let get_latency = KEEPER_METRICS.get_tx_from_mempool.start();
            let res = self.mempool.next_transaction(&self.filter);
            get_latency.observe();
            if let Some(res) = res {
                return Some(res);
            } else {
                tokio::time::sleep(self.delay_interval).await;
                continue;
            }
        }
        None
    }

    async fn rollback(&mut self, tx: Transaction) {
        // Reset nonces in the mempool.
        self.mempool.rollback(&tx);
        // Insert the transaction back.
        self.mempool.insert(vec![tx], HashMap::new());
    }

    async fn reject(&mut self, rejected: &Transaction, error: &str) {
        assert!(
            !rejected.is_l1(),
            "L1 transactions should not be rejected: {}",
            error
        );

        // Reset the nonces in the mempool, but don't insert the transaction back.
        self.mempool.rollback(rejected);

        // Mark tx as rejected in the storage.
        let mut storage = self
            .pool
            .access_storage_tagged("state_keeper")
            .await
            .unwrap();
        KEEPER_METRICS.rejected_transactions.inc();
        tracing::warn!(
            "transaction {} is rejected with error {}",
            rejected.hash(),
            error
        );
        storage
            .transactions_dal()
            .mark_tx_as_rejected(rejected.hash(), &format!("rejected: {}", error))
            .await;
    }

    async fn seal_miniblock(&mut self, updates_manager: &UpdatesManager) {
        let command = updates_manager.seal_miniblock_command(
            self.current_l1_batch_number,
            self.current_miniblock_number,
            self.l2_erc20_bridge_addr,
            None,
            false,
        );
        self.miniblock_sealer_handle.submit(command).await;
        self.current_miniblock_number += 1;
    }

    async fn seal_l1_batch(
        &mut self,
        witness_block_state: Option<WitnessBlockState>,
        updates_manager: UpdatesManager,
        l1_batch_env: &L1BatchEnv,
        finished_batch: FinishedL1Batch,
    ) -> anyhow::Result<()> {
        assert_eq!(
            updates_manager.batch_timestamp(),
            l1_batch_env.timestamp,
            "Batch timestamps don't match, batch number {}",
            self.current_l1_batch_number()
        );

        // We cannot start sealing an L1 batch until we've sealed all miniblocks included in it.
        self.miniblock_sealer_handle.wait_for_all_commands().await;

        if let Some(witness_witness_block_state) = witness_block_state {
            match self
                .object_store
                .put(self.current_l1_batch_number(), &witness_witness_block_state)
                .await
            {
                Ok(path) => {
                    tracing::debug!("Successfully uploaded witness block start state to Object Store to path = '{path}'");
                }
                Err(e) => {
                    tracing::error!(
                        "Failed to upload witness block start state to Object Store: {e:?}"
                    );
                }
            }
        }

        let pool = self.pool.clone();
        let mut storage = pool.access_storage_tagged("state_keeper").await.unwrap();

        updates_manager
            .seal_l1_batch(
                &mut storage,
                self.current_miniblock_number,
                l1_batch_env,
                finished_batch,
                self.l2_erc20_bridge_addr,
                None,
            )
            .await;
        self.current_miniblock_number += 1; // Due to fictive miniblock being sealed.
        self.current_l1_batch_number += 1;
        Ok(())
    }

    async fn load_previous_batch_version_id(&mut self) -> Option<ProtocolVersionId> {
        let mut storage = self.pool.access_storage().await.unwrap();
        storage
            .blocks_dal()
            .get_batch_protocol_version_id(self.current_l1_batch_number - 1)
            .await
            .unwrap()
    }

    async fn load_upgrade_tx(
        &mut self,
        version_id: ProtocolVersionId,
    ) -> Option<ProtocolUpgradeTx> {
        let mut storage = self.pool.access_storage().await.unwrap();
        storage
            .protocol_versions_dal()
            .get_protocol_upgrade_tx(version_id)
            .await
    }
}

/// Sleeps until the current timestamp is larger than the provided `timestamp`.
///
/// Returns the current timestamp after the sleep. It is guaranteed to be larger than `timestamp`.
async fn sleep_past(timestamp: u64, miniblock: MiniblockNumber) -> u64 {
    let mut current_timestamp_millis = millis_since_epoch();
    let mut current_timestamp = (current_timestamp_millis / 1_000) as u64;
    match timestamp.cmp(&current_timestamp) {
        cmp::Ordering::Less => return current_timestamp,
        cmp::Ordering::Equal => {
            tracing::info!(
                "Current timestamp {} for miniblock #{miniblock} is equal to previous miniblock timestamp; waiting until \
                 timestamp increases",
                extractors::display_timestamp(current_timestamp)
            );
        }
        cmp::Ordering::Greater => {
            // This situation can be triggered if the system keeper is started on a pod with a different
            // system time, or if it is buggy. Thus, a one-time error could require no actions if L1 batches
            // are expected to be generated frequently.
            tracing::error!(
                "Previous miniblock timestamp {} is larger than the current timestamp {} for miniblock #{miniblock}",
                extractors::display_timestamp(timestamp),
                extractors::display_timestamp(current_timestamp)
            );
        }
    }

    // This loop should normally run once, since `tokio::time::sleep` sleeps *at least* the specified duration.
    // The logic is organized in a loop for marginal cases, such as the system time getting changed during `sleep()`.
    loop {
        // Time to catch up to `timestamp`; panic / underflow on subtraction is never triggered
        // since we've ensured that `timestamp >= current_timestamp`.
        let wait_seconds = timestamp - current_timestamp;
        // Time to wait until the current timestamp increases.
        let wait_millis = 1_001 - (current_timestamp_millis % 1_000) as u64;
        let wait = Duration::from_millis(wait_millis + wait_seconds * 1_000);

        tokio::time::sleep(wait).await;
        current_timestamp_millis = millis_since_epoch();
        current_timestamp = (current_timestamp_millis / 1_000) as u64;

        if current_timestamp > timestamp {
            return current_timestamp;
        }
    }
}

impl<G: L1GasPriceProvider> MempoolIO<G> {
    #[allow(clippy::too_many_arguments)]
    pub(in crate::state_keeper) async fn new(
        mempool: MempoolGuard,
        object_store: Box<dyn ObjectStore>,
        miniblock_sealer_handle: MiniblockSealerHandle,
        l1_gas_price_provider: Arc<G>,
        pool: ConnectionPool,
        config: &StateKeeperConfig,
        delay_interval: Duration,
        l2_erc20_bridge_addr: Address,
        validation_computational_gas_limit: u32,
        chain_id: L2ChainId,
    ) -> Self {
        assert!(
            config.virtual_blocks_interval > 0,
            "Virtual blocks interval must be positive"
        );
        assert!(
            config.virtual_blocks_per_miniblock > 0,
            "Virtual blocks per miniblock must be positive"
        );

        let mut storage = pool.access_storage_tagged("state_keeper").await.unwrap();
        let last_sealed_l1_batch_header = storage
            .blocks_dal()
            .get_newest_l1_batch_header()
            .await
            .unwrap();
        let last_miniblock_number = storage
            .blocks_dal()
            .get_sealed_miniblock_number()
            .await
            .unwrap();

        drop(storage);

        Self {
            mempool,
            object_store,
            pool,
            timeout_sealer: TimeoutSealer::new(config),
            filter: L2TxFilter::default(),
            // ^ Will be initialized properly on the first newly opened batch
            current_l1_batch_number: last_sealed_l1_batch_header.number + 1,
            miniblock_sealer_handle,
            current_miniblock_number: last_miniblock_number + 1,
            fee_account: config.fee_account_addr,
            minimal_l2_gas_price: config.minimal_l2_gas_price,
            validation_computational_gas_limit,
            delay_interval,
            l1_gas_price_provider,
            l2_erc20_bridge_addr,
            chain_id,
            virtual_blocks_interval: config.virtual_blocks_interval,
            virtual_blocks_per_miniblock: config.virtual_blocks_per_miniblock,
        }
    }

    async fn load_previous_l1_batch_hash(&self) -> U256 {
        tracing::info!(
            "Getting previous L1 batch hash for L1 batch #{}",
            self.current_l1_batch_number
        );
        let wait_latency = KEEPER_METRICS.wait_for_prev_hash_time.start();

        let mut storage = self
            .pool
            .access_storage_tagged("state_keeper")
            .await
            .unwrap();
        let (batch_hash, _) =
            extractors::wait_for_prev_l1_batch_params(&mut storage, self.current_l1_batch_number)
                .await;

        wait_latency.observe();
        tracing::info!(
            "Got previous L1 batch hash: {batch_hash:0>64x} for L1 batch #{}",
            self.current_l1_batch_number
        );
        batch_hash
    }

    async fn load_previous_miniblock_header(&self) -> MiniblockHeader {
        let load_latency = KEEPER_METRICS.load_previous_miniblock_header.start();
        let mut storage = self
            .pool
            .access_storage_tagged("state_keeper")
            .await
            .unwrap();
        let miniblock_header = storage
            .blocks_dal()
            .get_miniblock_header(self.current_miniblock_number - 1)
            .await
            .unwrap()
            .expect("Previous miniblock must be sealed and header saved to DB");
        load_latency.observe();
        miniblock_header
    }

    /// "virtual_blocks_per_miniblock" will be created either if the miniblock_number % virtual_blocks_interval == 0 or
    /// the miniblock is the first one in the batch.
    /// For instance:
    /// 1) If we want to have virtual block speed the same as the batch speed, virtual_block_interval = 10^9 and virtual_blocks_per_miniblock = 1
    /// 2) If we want to have roughly 1 virtual block per 2 miniblocks, we need to have virtual_block_interval = 2, and virtual_blocks_per_miniblock = 1
    /// 3) If we want to have 4 virtual blocks per miniblock, we need to have virtual_block_interval = 1, and virtual_blocks_per_miniblock = 4.
    fn get_virtual_blocks_count(&self, first_in_batch: bool, miniblock_number: u32) -> u32 {
        if first_in_batch || miniblock_number % self.virtual_blocks_interval == 0 {
            return self.virtual_blocks_per_miniblock;
        }
        0
    }
}

/// Getters required for testing the MempoolIO.
#[cfg(test)]
impl<G: L1GasPriceProvider> MempoolIO<G> {
    pub(super) fn filter(&self) -> &L2TxFilter {
        &self.filter
    }
}

#[cfg(test)]
mod tests {
    use tokio::time::timeout_at;
    use zksync_utils::time::seconds_since_epoch;

    use super::*;

    // This test defensively uses large deadlines in order to account for tests running in parallel etc.
    #[tokio::test]
    async fn sleeping_past_timestamp() {
        let past_timestamps = [0, 1_000, 1_000_000_000, seconds_since_epoch() - 10];
        for timestamp in past_timestamps {
            let deadline = Instant::now() + Duration::from_secs(1);
            timeout_at(deadline.into(), sleep_past(timestamp, MiniblockNumber(1)))
                .await
                .unwrap();
        }

        let current_timestamp = seconds_since_epoch();
        let deadline = Instant::now() + Duration::from_secs(2);
        let ts = timeout_at(
            deadline.into(),
            sleep_past(current_timestamp, MiniblockNumber(1)),
        )
        .await
        .unwrap();
        assert!(ts > current_timestamp);

        let future_timestamp = seconds_since_epoch() + 1;
        let deadline = Instant::now() + Duration::from_secs(3);
        let ts = timeout_at(
            deadline.into(),
            sleep_past(future_timestamp, MiniblockNumber(1)),
        )
        .await
        .unwrap();
        assert!(ts > future_timestamp);

        let future_timestamp = seconds_since_epoch() + 1;
        let deadline = Instant::now() + Duration::from_millis(100);
        // ^ This deadline is too small (we need at least 1_000ms)
        let result = timeout_at(
            deadline.into(),
            sleep_past(future_timestamp, MiniblockNumber(1)),
        )
        .await;
        assert!(result.is_err());
    }
}<|MERGE_RESOLUTION|>--- conflicted
+++ resolved
@@ -8,7 +8,7 @@
 use async_trait::async_trait;
 use multivm::{
     interface::{FinishedL1Batch, L1BatchEnv, SystemEnv},
-    vm_latest::utils::fee::{derive_base_fee_and_gas_per_pubdata, get_operator_gas_price},
+    vm_latest::utils::fee::derive_base_fee_and_gas_per_pubdata,
 };
 use zksync_config::configs::chain::StateKeeperConfig;
 use zksync_dal::ConnectionPool;
@@ -123,7 +123,6 @@
             fair_l2_gas_price: l1_batch_env.fair_l2_gas_price,
             fee_per_gas: base_fee,
             gas_per_pubdata: gas_per_pubdata as u32,
-            pubdata_price: l1_batch_env.fair_pubdata_price,
         };
 
         Some(PendingBatchData {
@@ -175,11 +174,7 @@
                 "(l1_gas_price, fair_l2_gas_price) for L1 batch #{} is ({}, {})",
                 self.current_l1_batch_number.0,
                 self.filter.l1_gas_price,
-<<<<<<< HEAD
-                self.minimal_l2_gas_price
-=======
                 self.filter.fair_l2_gas_price
->>>>>>> 9fbd7a2f
             );
             let mut storage = self.pool.access_storage().await.unwrap();
             let (base_system_contracts, protocol_version) = storage
@@ -187,22 +182,14 @@
                 .base_system_contracts_by_timestamp(current_timestamp)
                 .await;
 
-            let fair_l2_gas_price =
-                get_operator_gas_price(self.filter.l1_gas_price, self.minimal_l2_gas_price);
-
             return Some(l1_batch_params(
                 self.current_l1_batch_number,
                 self.fee_account,
                 current_timestamp,
                 prev_l1_batch_hash,
                 self.filter.l1_gas_price,
-<<<<<<< HEAD
-                self.filter.pubdata_price,
-                fair_l2_gas_price,
-=======
+                self.filter.fair_pubdata_price,
                 self.filter.fair_l2_gas_price,
-                self.filter.fair_pubdata_price,
->>>>>>> 9fbd7a2f
                 self.current_miniblock_number,
                 prev_miniblock_hash,
                 base_system_contracts,
