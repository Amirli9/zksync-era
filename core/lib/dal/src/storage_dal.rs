--- conflicted
+++ resolved
@@ -12,170 +12,6 @@
 
 #[deprecated(note = "Soft-removed in favor of `storage_logs`; don't use")]
 impl StorageDal<'_, '_> {
-<<<<<<< HEAD
-    /// Inserts factory dependencies for a miniblock. Factory deps are specified as a map of
-    /// `(bytecode_hash, bytecode)` entries.
-    pub async fn insert_factory_deps(
-        &mut self,
-        block_number: MiniblockNumber,
-        factory_deps: &HashMap<H256, Vec<u8>>,
-    ) {
-        let (bytecode_hashes, bytecodes): (Vec<_>, Vec<_>) = factory_deps
-            .iter()
-            .map(|dep| (dep.0.as_bytes(), dep.1.as_slice()))
-            .unzip();
-
-        // Copy from stdin can't be used here because of `ON CONFLICT`.
-        sqlx::query!(
-            r#"
-            INSERT INTO
-                factory_deps (bytecode_hash, bytecode, miniblock_number, created_at, updated_at)
-            SELECT
-                u.bytecode_hash,
-                u.bytecode,
-                $3,
-                NOW(),
-                NOW()
-            FROM
-                UNNEST($1::bytea[], $2::bytea[]) AS u (bytecode_hash, bytecode)
-            ON CONFLICT (bytecode_hash) DO NOTHING
-            "#,
-            &bytecode_hashes as &[&[u8]],
-            &bytecodes as &[&[u8]],
-            block_number.0 as i64,
-        )
-        .execute(self.storage.conn())
-        .await
-        .unwrap();
-    }
-
-    /// Returns bytecode for a factory dependency with the specified bytecode `hash`.
-    pub async fn get_factory_dep(&mut self, hash: H256) -> Option<Vec<u8>> {
-        sqlx::query!(
-            r#"
-            SELECT
-                bytecode
-            FROM
-                factory_deps
-            WHERE
-                bytecode_hash = $1
-            "#,
-            hash.as_bytes(),
-        )
-        .fetch_optional(self.storage.conn())
-        .await
-        .unwrap()
-        .map(|row| row.bytecode)
-    }
-
-    pub async fn get_base_system_contracts(
-        &mut self,
-        bootloader_hash: H256,
-        default_aa_hash: H256,
-        evm_simulator_hash: Option<H256>,
-    ) -> BaseSystemContracts {
-        let bootloader_bytecode = self
-            .get_factory_dep(bootloader_hash)
-            .await
-            .expect("Bootloader code should be present in the database");
-        let bootloader_code = SystemContractCode {
-            code: bytes_to_be_words(bootloader_bytecode),
-            hash: bootloader_hash,
-        };
-
-        let default_aa_bytecode = self
-            .get_factory_dep(default_aa_hash)
-            .await
-            .expect("Default account code should be present in the database");
-        let default_aa_code = SystemContractCode {
-            code: bytes_to_be_words(default_aa_bytecode),
-            hash: default_aa_hash,
-        };
-
-        let evm_simulator_code = if let Some(hash) = evm_simulator_hash {
-            println!("asking for hash {}", hex::encode(hash));
-            let evm_simulator_bytecode = self
-                .get_factory_dep(hash)
-                .await
-                .expect("EVM simulator code should be present in the database");
-
-            SystemContractCode {
-                code: bytes_to_be_words(evm_simulator_bytecode),
-                hash,
-            }
-        } else {
-            SystemContractCode {
-                code: vec![],
-                hash: H256::zero(),
-            }
-        };
-
-        BaseSystemContracts {
-            bootloader: bootloader_code,
-            default_aa: default_aa_code,
-            evm_simulator: evm_simulator_code,
-        }
-    }
-
-    /// Returns bytecodes for factory deps with the specified `hashes`.
-    pub async fn get_factory_deps(
-        &mut self,
-        hashes: &HashSet<H256>,
-    ) -> HashMap<U256, Vec<[u8; 32]>> {
-        let hashes_as_bytes: Vec<_> = hashes.iter().map(H256::as_bytes).collect();
-
-        sqlx::query!(
-            r#"
-            SELECT
-                bytecode,
-                bytecode_hash
-            FROM
-                factory_deps
-            WHERE
-                bytecode_hash = ANY ($1)
-            "#,
-            &hashes_as_bytes as &[&[u8]],
-        )
-        .fetch_all(self.storage.conn())
-        .await
-        .unwrap()
-        .into_iter()
-        .map(|row| {
-            (
-                U256::from_big_endian(&row.bytecode_hash),
-                bytes_to_chunks(&row.bytecode),
-            )
-        })
-        .collect()
-    }
-
-    /// Returns bytecode hashes for factory deps from miniblocks with number strictly greater
-    /// than `block_number`.
-    pub async fn get_factory_deps_for_revert(
-        &mut self,
-        block_number: MiniblockNumber,
-    ) -> Vec<H256> {
-        sqlx::query!(
-            r#"
-            SELECT
-                bytecode_hash
-            FROM
-                factory_deps
-            WHERE
-                miniblock_number > $1
-            "#,
-            block_number.0 as i64
-        )
-        .fetch_all(self.storage.conn())
-        .await
-        .unwrap()
-        .into_iter()
-        .map(|row| H256::from_slice(&row.bytecode_hash))
-        .collect()
-    }
-
-=======
->>>>>>> 87065052
     /// Applies the specified storage logs for a miniblock. Returns the map of unique storage updates.
     pub async fn apply_storage_logs(
         &mut self,
