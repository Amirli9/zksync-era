--- conflicted
+++ resolved
@@ -5711,22 +5711,6 @@
     },
     "query": "\n                UPDATE leaf_aggregation_witness_jobs\n                SET status='queued'\n                WHERE l1_batch_number IN\n                      (SELECT prover_jobs.l1_batch_number\n                       FROM prover_jobs\n                                JOIN leaf_aggregation_witness_jobs lawj ON prover_jobs.l1_batch_number = lawj.l1_batch_number\n                       WHERE lawj.status = 'waiting_for_proofs'\n                         AND prover_jobs.status = 'successful'\n                         AND prover_jobs.aggregation_round = 0\n                       GROUP BY prover_jobs.l1_batch_number, lawj.number_of_basic_circuits\n                       HAVING COUNT(*) = lawj.number_of_basic_circuits)\n                RETURNING l1_batch_number;\n            "
   },
-<<<<<<< HEAD
-=======
-  "68a9ba78f60674bc047e4af6eb2a379725da047f2e6c06bce96a33852565cc95": {
-    "describe": {
-      "columns": [],
-      "nullable": [],
-      "parameters": {
-        "Left": [
-          "Int8",
-          "Bytea",
-          "Bytea"
-        ]
-      }
-    },
-    "query": "INSERT INTO commitments (l1_batch_number, events_queue_commitment, bootloader_initial_content_commitment) VALUES ($1, $2, $3) ON CONFLICT (l1_batch_number) DO UPDATE SET events_queue_commitment = $2, bootloader_initial_content_commitment = $3"
-  },
   "6939e766e122458b2ac618d19b2759c4a7298ef72b81e8c3957e0a5cf35c9552": {
     "describe": {
       "columns": [
@@ -5760,7 +5744,6 @@
     },
     "query": "\n                UPDATE witness_inputs_fri\n                SET status = 'queued', updated_at = now(), processing_started_at = now()\n                WHERE (status = 'in_progress' AND  processing_started_at <= now() - $1::interval AND attempts < $2)\n                OR (status = 'in_gpu_proof' AND  processing_started_at <= now() - $1::interval AND attempts < $2)\n                OR (status = 'failed' AND attempts < $2)\n                RETURNING l1_batch_number, status, attempts\n                "
   },
->>>>>>> ab31f031
   "694f1d154f3f38b123d8f845fef6e876d35dc3743f1c5b69dce6be694e5e726c": {
     "describe": {
       "columns": [],
