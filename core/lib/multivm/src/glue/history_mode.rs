use crate::glue::{GlueFrom, GlueInto};

pub trait HistoryMode:
    Default
    + GlueInto<Self::VmM6Mode>
    + GlueInto<Self::Vm1_3_2Mode>
    + GlueInto<Self::VmVirtualBlocksMode>
    + GlueInto<Self::VmVirtualBlocksRefundsEnhancement>
    + GlueInto<Self::VmBoojumIntegration>
{
    type VmM6Mode: crate::vm_m6::HistoryMode;
    type Vm1_3_2Mode: crate::vm_1_3_2::HistoryMode;
    type VmVirtualBlocksMode: crate::vm_virtual_blocks::HistoryMode;
<<<<<<< HEAD
    type VmVirtualBlocksRefundsEnhancement: crate::vm_latest::HistoryMode;
=======
    type VmVirtualBlocksRefundsEnhancement: crate::vm_refunds_enhancement::HistoryMode;
    type VmBoojumIntegration: crate::vm_latest::HistoryMode;
>>>>>>> e61d9e5f
}

impl GlueFrom<crate::vm_latest::HistoryEnabled> for crate::vm_m6::HistoryEnabled {
    fn glue_from(_: crate::vm_latest::HistoryEnabled) -> Self {
        Self
    }
}

impl GlueFrom<crate::vm_latest::HistoryEnabled> for crate::vm_1_3_2::HistoryEnabled {
    fn glue_from(_: crate::vm_latest::HistoryEnabled) -> Self {
        Self
    }
}

impl GlueFrom<crate::vm_latest::HistoryEnabled> for crate::vm_virtual_blocks::HistoryEnabled {
    fn glue_from(_: crate::vm_latest::HistoryEnabled) -> Self {
        Self
    }
}

<<<<<<< HEAD
impl GlueFrom<crate::vm_latest::HistoryDisabled> for crate::vm_m6::HistoryDisabled {
    fn glue_from(_: crate::vm_latest::HistoryDisabled) -> Self {
=======
impl GlueFrom<crate::vm_latest::HistoryEnabled> for crate::vm_refunds_enhancement::HistoryEnabled {
    fn glue_from(_: crate::vm_latest::HistoryEnabled) -> Self {
>>>>>>> e61d9e5f
        Self
    }
}

<<<<<<< HEAD
impl GlueFrom<crate::vm_latest::HistoryDisabled> for crate::vm_1_3_2::HistoryDisabled {
=======
impl GlueFrom<crate::vm_latest::HistoryDisabled> for crate::vm_m6::HistoryDisabled {
>>>>>>> e61d9e5f
    fn glue_from(_: crate::vm_latest::HistoryDisabled) -> Self {
        Self
    }
}

<<<<<<< HEAD
impl GlueFrom<crate::vm_latest::HistoryDisabled> for crate::vm_virtual_blocks::HistoryDisabled {
=======
impl GlueFrom<crate::vm_latest::HistoryDisabled> for crate::vm_1_3_2::HistoryDisabled {
>>>>>>> e61d9e5f
    fn glue_from(_: crate::vm_latest::HistoryDisabled) -> Self {
        Self
    }
}

<<<<<<< HEAD
=======
impl GlueFrom<crate::vm_latest::HistoryDisabled> for crate::vm_virtual_blocks::HistoryDisabled {
    fn glue_from(_: crate::vm_latest::HistoryDisabled) -> Self {
        Self
    }
}

impl GlueFrom<crate::vm_latest::HistoryDisabled>
    for crate::vm_refunds_enhancement::HistoryDisabled
{
    fn glue_from(_: crate::vm_latest::HistoryDisabled) -> Self {
        Self
    }
}

>>>>>>> e61d9e5f
impl HistoryMode for crate::vm_latest::HistoryEnabled {
    type VmM6Mode = crate::vm_m6::HistoryEnabled;
    type Vm1_3_2Mode = crate::vm_1_3_2::HistoryEnabled;
    type VmVirtualBlocksMode = crate::vm_virtual_blocks::HistoryEnabled;
<<<<<<< HEAD
    type VmVirtualBlocksRefundsEnhancement = crate::vm_latest::HistoryEnabled;
=======
    type VmVirtualBlocksRefundsEnhancement = crate::vm_refunds_enhancement::HistoryEnabled;
    type VmBoojumIntegration = crate::vm_latest::HistoryEnabled;
>>>>>>> e61d9e5f
}

impl HistoryMode for crate::vm_latest::HistoryDisabled {
    type VmM6Mode = crate::vm_m6::HistoryDisabled;
    type Vm1_3_2Mode = crate::vm_1_3_2::HistoryDisabled;
    type VmVirtualBlocksMode = crate::vm_virtual_blocks::HistoryDisabled;
<<<<<<< HEAD
    type VmVirtualBlocksRefundsEnhancement = crate::vm_latest::HistoryDisabled;
=======
    type VmVirtualBlocksRefundsEnhancement = crate::vm_refunds_enhancement::HistoryDisabled;
    type VmBoojumIntegration = crate::vm_latest::HistoryDisabled;
>>>>>>> e61d9e5f
}<|MERGE_RESOLUTION|>--- conflicted
+++ resolved
@@ -11,12 +11,8 @@
     type VmM6Mode: crate::vm_m6::HistoryMode;
     type Vm1_3_2Mode: crate::vm_1_3_2::HistoryMode;
     type VmVirtualBlocksMode: crate::vm_virtual_blocks::HistoryMode;
-<<<<<<< HEAD
-    type VmVirtualBlocksRefundsEnhancement: crate::vm_latest::HistoryMode;
-=======
     type VmVirtualBlocksRefundsEnhancement: crate::vm_refunds_enhancement::HistoryMode;
     type VmBoojumIntegration: crate::vm_latest::HistoryMode;
->>>>>>> e61d9e5f
 }
 
 impl GlueFrom<crate::vm_latest::HistoryEnabled> for crate::vm_m6::HistoryEnabled {
@@ -37,39 +33,24 @@
     }
 }
 
-<<<<<<< HEAD
-impl GlueFrom<crate::vm_latest::HistoryDisabled> for crate::vm_m6::HistoryDisabled {
-    fn glue_from(_: crate::vm_latest::HistoryDisabled) -> Self {
-=======
 impl GlueFrom<crate::vm_latest::HistoryEnabled> for crate::vm_refunds_enhancement::HistoryEnabled {
     fn glue_from(_: crate::vm_latest::HistoryEnabled) -> Self {
->>>>>>> e61d9e5f
         Self
     }
 }
 
-<<<<<<< HEAD
-impl GlueFrom<crate::vm_latest::HistoryDisabled> for crate::vm_1_3_2::HistoryDisabled {
-=======
 impl GlueFrom<crate::vm_latest::HistoryDisabled> for crate::vm_m6::HistoryDisabled {
->>>>>>> e61d9e5f
     fn glue_from(_: crate::vm_latest::HistoryDisabled) -> Self {
         Self
     }
 }
 
-<<<<<<< HEAD
-impl GlueFrom<crate::vm_latest::HistoryDisabled> for crate::vm_virtual_blocks::HistoryDisabled {
-=======
 impl GlueFrom<crate::vm_latest::HistoryDisabled> for crate::vm_1_3_2::HistoryDisabled {
->>>>>>> e61d9e5f
     fn glue_from(_: crate::vm_latest::HistoryDisabled) -> Self {
         Self
     }
 }
 
-<<<<<<< HEAD
-=======
 impl GlueFrom<crate::vm_latest::HistoryDisabled> for crate::vm_virtual_blocks::HistoryDisabled {
     fn glue_from(_: crate::vm_latest::HistoryDisabled) -> Self {
         Self
@@ -84,27 +65,18 @@
     }
 }
 
->>>>>>> e61d9e5f
 impl HistoryMode for crate::vm_latest::HistoryEnabled {
     type VmM6Mode = crate::vm_m6::HistoryEnabled;
     type Vm1_3_2Mode = crate::vm_1_3_2::HistoryEnabled;
     type VmVirtualBlocksMode = crate::vm_virtual_blocks::HistoryEnabled;
-<<<<<<< HEAD
-    type VmVirtualBlocksRefundsEnhancement = crate::vm_latest::HistoryEnabled;
-=======
     type VmVirtualBlocksRefundsEnhancement = crate::vm_refunds_enhancement::HistoryEnabled;
     type VmBoojumIntegration = crate::vm_latest::HistoryEnabled;
->>>>>>> e61d9e5f
 }
 
 impl HistoryMode for crate::vm_latest::HistoryDisabled {
     type VmM6Mode = crate::vm_m6::HistoryDisabled;
     type Vm1_3_2Mode = crate::vm_1_3_2::HistoryDisabled;
     type VmVirtualBlocksMode = crate::vm_virtual_blocks::HistoryDisabled;
-<<<<<<< HEAD
-    type VmVirtualBlocksRefundsEnhancement = crate::vm_latest::HistoryDisabled;
-=======
     type VmVirtualBlocksRefundsEnhancement = crate::vm_refunds_enhancement::HistoryDisabled;
     type VmBoojumIntegration = crate::vm_latest::HistoryDisabled;
->>>>>>> e61d9e5f
 }