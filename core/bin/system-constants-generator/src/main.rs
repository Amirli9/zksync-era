use std::fs;

use codegen::{Block, Scope};
use multivm::{
<<<<<<< HEAD
    utils::{get_bootloader_encoding_space, get_max_transactions_in_batch},
    vm_latest::constants::{BLOCK_OVERHEAD_L1_GAS, MAX_PUBDATA_PER_BLOCK},
=======
    utils::{get_bootloader_encoding_space, get_bootloader_max_txs_in_batch},
    vm_latest::constants::{BLOCK_OVERHEAD_GAS, BLOCK_OVERHEAD_L1_GAS, MAX_PUBDATA_PER_BLOCK},
>>>>>>> 24054454
};
use serde::{Deserialize, Serialize};
use zksync_types::{
    zkevm_test_harness::zk_evm::zkevm_opcode_defs::{
        circuit_prices::{
            ECRECOVER_CIRCUIT_COST_IN_ERGS, KECCAK256_CIRCUIT_COST_IN_ERGS,
            SHA256_CIRCUIT_COST_IN_ERGS,
        },
        system_params::MAX_TX_ERGS_LIMIT,
    },
    IntrinsicSystemGasConstants, ProtocolVersionId, GUARANTEED_PUBDATA_IN_TX,
<<<<<<< HEAD
    L1_GAS_PER_PUBDATA_BYTE, MAX_GAS_PER_PUBDATA_BYTE_1_4_1, MAX_NEW_FACTORY_DEPS,
=======
    L1_GAS_PER_PUBDATA_BYTE, MAX_GAS_PER_PUBDATA_BYTE, MAX_NEW_FACTORY_DEPS,
>>>>>>> 24054454
};

mod intrinsic_costs;
mod utils;

// Params needed for L1 contracts
#[derive(Copy, Clone, Debug, Serialize, Deserialize)]
#[serde(rename_all = "SCREAMING_SNAKE_CASE")]
struct L1SystemConfig {
    l2_tx_max_gas_limit: u32,
    max_pubdata_per_block: u32,
    priority_tx_max_pubdata: u32,
    fair_l2_gas_price: u64,
    l1_gas_per_pubdata_byte: u32,
    block_overhead_l2_gas: u32,
    block_overhead_l1_gas: u32,
    max_transactions_in_block: u32,
    bootloader_tx_encoding_space: u32,
    l1_tx_intrinsic_l2_gas: u32,
    l1_tx_intrinsic_pubdata: u32,
    l1_tx_min_l2_gas_base: u32,
    l1_tx_delta_544_encoding_bytes: u32,
    l1_tx_delta_factory_deps_l2_gas: u32,
    l1_tx_delta_factory_deps_pubdata: u32,
    max_new_factory_deps: u32,
    required_l2_gas_price_per_pubdata: u64,
}

pub fn generate_l1_contracts_system_config(gas_constants: &IntrinsicSystemGasConstants) -> String {
    // Currently this value is hardcoded here as a constant.
    // L1->L2 txs are free for now and thus this value is unused on L1 contract, so it's ok.
    // Though, maybe it's worth to use some other approach when users will pay for L1->L2 txs.
    const FAIR_L2_GAS_PRICE_ON_L1_CONTRACT: u64 = 250_000_000;

    let l1_contracts_config = L1SystemConfig {
        l2_tx_max_gas_limit: MAX_TX_ERGS_LIMIT,
        max_pubdata_per_block: MAX_PUBDATA_PER_BLOCK,
        priority_tx_max_pubdata: (L1_TX_DECREASE * (MAX_PUBDATA_PER_BLOCK as f64)) as u32,
        fair_l2_gas_price: FAIR_L2_GAS_PRICE_ON_L1_CONTRACT,
        l1_gas_per_pubdata_byte: L1_GAS_PER_PUBDATA_BYTE,
        block_overhead_l2_gas: 0,
        block_overhead_l1_gas: BLOCK_OVERHEAD_L1_GAS,
<<<<<<< HEAD
        max_transactions_in_block: get_max_transactions_in_batch(ProtocolVersionId::latest().into())
            as u32,
        bootloader_tx_encoding_space: get_bootloader_encoding_space(
            ProtocolVersionId::latest().into(),
        ),
=======
        max_transactions_in_block: get_bootloader_max_txs_in_batch(
            ProtocolVersionId::latest().into(),
        ) as u32,
        bootloader_tx_encoding_space: get_bootloader_encoding_space(
            ProtocolVersionId::latest().into(),
        ),

>>>>>>> 24054454
        l1_tx_intrinsic_l2_gas: gas_constants.l1_tx_intrinsic_gas,
        l1_tx_intrinsic_pubdata: gas_constants.l1_tx_intrinsic_pubdata,
        l1_tx_min_l2_gas_base: gas_constants.l1_tx_min_gas_base,
        l1_tx_delta_544_encoding_bytes: gas_constants.l1_tx_delta_544_encoding_bytes,
        l1_tx_delta_factory_deps_l2_gas: gas_constants.l1_tx_delta_factory_dep_gas,
        l1_tx_delta_factory_deps_pubdata: gas_constants.l1_tx_delta_factory_dep_pubdata,
        max_new_factory_deps: MAX_NEW_FACTORY_DEPS as u32,
        required_l2_gas_price_per_pubdata: MAX_GAS_PER_PUBDATA_BYTE_1_4_1,
    };

    serde_json::to_string_pretty(&l1_contracts_config).unwrap()
}

// Params needed for L2 system contracts
#[derive(Copy, Clone, Debug, Serialize, Deserialize)]
#[serde(rename_all = "SCREAMING_SNAKE_CASE")]
struct L2SystemConfig {
    guaranteed_pubdata_bytes: u32,
    max_pubdata_per_block: u32,
    max_transactions_in_block: u32,
    block_overhead_l2_gas: u32,
    block_overhead_l1_gas: u32,
    l2_tx_intrinsic_gas: u32,
    l2_tx_intrinsic_pubdata: u32,
    l1_tx_intrinsic_l2_gas: u32,
    l1_tx_intrinsic_pubdata: u32,
    max_gas_per_transaction: u32,
    bootloader_memory_for_txs: u32,
    refund_gas: u32,
    keccak_round_cost_gas: u32,
    sha256_round_cost_gas: u32,
    ecrecover_cost_gas: u32,
}

pub fn generate_l2_contracts_system_config(gas_constants: &IntrinsicSystemGasConstants) -> String {
    let l2_contracts_config = L2SystemConfig {
        guaranteed_pubdata_bytes: GUARANTEED_PUBDATA_IN_TX,
        max_pubdata_per_block: MAX_PUBDATA_PER_BLOCK,
<<<<<<< HEAD
        max_transactions_in_block: get_max_transactions_in_batch(ProtocolVersionId::latest().into())
            as u32,
        block_overhead_l2_gas: 0,
=======
        max_transactions_in_block: get_bootloader_max_txs_in_batch(
            ProtocolVersionId::latest().into(),
        ) as u32,
        block_overhead_l2_gas: BLOCK_OVERHEAD_GAS,
>>>>>>> 24054454
        block_overhead_l1_gas: BLOCK_OVERHEAD_L1_GAS,
        l2_tx_intrinsic_gas: gas_constants.l2_tx_intrinsic_gas,
        l2_tx_intrinsic_pubdata: gas_constants.l2_tx_intrinsic_pubdata,
        l1_tx_intrinsic_l2_gas: gas_constants.l1_tx_intrinsic_gas,
        l1_tx_intrinsic_pubdata: gas_constants.l1_tx_intrinsic_pubdata,
        max_gas_per_transaction: MAX_TX_ERGS_LIMIT,
        bootloader_memory_for_txs: get_bootloader_encoding_space(
            ProtocolVersionId::latest().into(),
        ),
        refund_gas: gas_constants.l2_tx_gas_for_refund_transfer,
        keccak_round_cost_gas: KECCAK256_CIRCUIT_COST_IN_ERGS,
        sha256_round_cost_gas: SHA256_CIRCUIT_COST_IN_ERGS,
        ecrecover_cost_gas: ECRECOVER_CIRCUIT_COST_IN_ERGS,
    };

    serde_json::to_string_pretty(&l2_contracts_config).unwrap()
}

// We allow L1 transactions to have only a fraction of the maximum gas limit/pubdata for L2 transactions
// Even though the transactions under L2 gas limit should never get out of the bounds for single-instance circuits
const L1_TX_DECREASE: f64 = 0.9;

fn generate_rust_fee_constants(intrinsic_gas_constants: &IntrinsicSystemGasConstants) -> String {
    let mut scope = Scope::new();

    scope.import("super", "IntrinsicSystemGasConstants");

    scope.raw(
        [
            "// TODO (SMA-1699): Use this method to ensure that the transactions provide enough",
            "// intrinsic gas on the API level.",
        ]
        .join("\n"),
    );

    let get_intrinsic_constants_fn = scope.new_fn("get_intrinsic_constants");
    get_intrinsic_constants_fn.vis("pub const");
    get_intrinsic_constants_fn.ret("IntrinsicSystemGasConstants");

    {
        let mut struct_block = Block::new("IntrinsicSystemGasConstants");
        struct_block.line(format!(
            "l2_tx_intrinsic_gas: {},",
            intrinsic_gas_constants.l2_tx_intrinsic_gas
        ));
        struct_block.line(format!(
            "l2_tx_intrinsic_pubdata: {},",
            intrinsic_gas_constants.l2_tx_intrinsic_pubdata
        ));
        struct_block.line(format!(
            "l2_tx_gas_for_refund_transfer: {},",
            intrinsic_gas_constants.l2_tx_gas_for_refund_transfer
        ));
        struct_block.line(format!(
            "l1_tx_intrinsic_gas: {},",
            intrinsic_gas_constants.l1_tx_intrinsic_gas
        ));
        struct_block.line(format!(
            "l1_tx_intrinsic_pubdata: {},",
            intrinsic_gas_constants.l1_tx_intrinsic_pubdata
        ));
        struct_block.line(format!(
            "l1_tx_min_gas_base: {},",
            intrinsic_gas_constants.l1_tx_min_gas_base
        ));
        struct_block.line(format!(
            "l1_tx_delta_544_encoding_bytes: {},",
            intrinsic_gas_constants.l1_tx_delta_544_encoding_bytes
        ));
        struct_block.line(format!(
            "l1_tx_delta_factory_dep_gas: {},",
            intrinsic_gas_constants.l1_tx_delta_factory_dep_gas
        ));
        struct_block.line(format!(
            "l1_tx_delta_factory_dep_pubdata: {},",
            intrinsic_gas_constants.l1_tx_delta_factory_dep_pubdata
        ));
        struct_block.line(format!(
            "bootloader_intrinsic_gas: {},",
            intrinsic_gas_constants.bootloader_intrinsic_gas
        ));
        struct_block.line(format!(
            "bootloader_intrinsic_pubdata: {},",
            intrinsic_gas_constants.bootloader_intrinsic_pubdata
        ));
        struct_block.line(format!(
            "bootloader_tx_memory_size_slots: {},",
            intrinsic_gas_constants.bootloader_tx_memory_size_slots
        ));

        get_intrinsic_constants_fn.push_block(struct_block);
    }

    [
        "//! THIS FILE IS AUTOGENERATED: DO NOT EDIT MANUALLY!\n".to_string(),
        "//! The file with constants related to fees most of which need to be computed\n"
            .to_string(),
        scope.to_string(),
    ]
    .concat()
}

fn save_file(path_in_repo: &str, content: String) {
    let zksync_home = std::env::var("ZKSYNC_HOME").expect("No ZKSYNC_HOME env var");
    let fee_constants_path = format!("{zksync_home}/{path_in_repo}");

    fs::write(fee_constants_path, content)
        .unwrap_or_else(|_| panic!("Failed to write to {}", path_in_repo));
}

fn update_rust_system_constants(intrinsic_gas_constants: &IntrinsicSystemGasConstants) {
    let rust_fee_constants = generate_rust_fee_constants(intrinsic_gas_constants);
    save_file(
        "core/lib/constants/src/fees/intrinsic.rs",
        rust_fee_constants,
    );
}

fn update_l1_system_constants(intrinsic_gas_constants: &IntrinsicSystemGasConstants) {
    let l1_system_config = generate_l1_contracts_system_config(intrinsic_gas_constants);
    save_file("contracts/SystemConfig.json", l1_system_config);
}

fn update_l2_system_constants(intrinsic_gas_constants: &IntrinsicSystemGasConstants) {
    let l2_system_config = generate_l2_contracts_system_config(intrinsic_gas_constants);
    save_file(
        "contracts/system-contracts/SystemConfig.json",
        l2_system_config,
    );
}

fn main() {
    let intrinsic_gas_constants = intrinsic_costs::l2_gas_constants();

    println!("Updating Core system constants");
    update_rust_system_constants(&intrinsic_gas_constants);

    println!("Updating L1 system constants");
    update_l1_system_constants(&intrinsic_gas_constants);

    println!("Updating L2 system constants");
    update_l2_system_constants(&intrinsic_gas_constants);
}<|MERGE_RESOLUTION|>--- conflicted
+++ resolved
@@ -2,13 +2,8 @@
 
 use codegen::{Block, Scope};
 use multivm::{
-<<<<<<< HEAD
-    utils::{get_bootloader_encoding_space, get_max_transactions_in_batch},
+    utils::{get_bootloader_encoding_space, get_bootloader_max_txs_in_batch},
     vm_latest::constants::{BLOCK_OVERHEAD_L1_GAS, MAX_PUBDATA_PER_BLOCK},
-=======
-    utils::{get_bootloader_encoding_space, get_bootloader_max_txs_in_batch},
-    vm_latest::constants::{BLOCK_OVERHEAD_GAS, BLOCK_OVERHEAD_L1_GAS, MAX_PUBDATA_PER_BLOCK},
->>>>>>> 24054454
 };
 use serde::{Deserialize, Serialize};
 use zksync_types::{
@@ -20,11 +15,7 @@
         system_params::MAX_TX_ERGS_LIMIT,
     },
     IntrinsicSystemGasConstants, ProtocolVersionId, GUARANTEED_PUBDATA_IN_TX,
-<<<<<<< HEAD
     L1_GAS_PER_PUBDATA_BYTE, MAX_GAS_PER_PUBDATA_BYTE_1_4_1, MAX_NEW_FACTORY_DEPS,
-=======
-    L1_GAS_PER_PUBDATA_BYTE, MAX_GAS_PER_PUBDATA_BYTE, MAX_NEW_FACTORY_DEPS,
->>>>>>> 24054454
 };
 
 mod intrinsic_costs;
@@ -67,21 +58,12 @@
         l1_gas_per_pubdata_byte: L1_GAS_PER_PUBDATA_BYTE,
         block_overhead_l2_gas: 0,
         block_overhead_l1_gas: BLOCK_OVERHEAD_L1_GAS,
-<<<<<<< HEAD
-        max_transactions_in_block: get_max_transactions_in_batch(ProtocolVersionId::latest().into())
-            as u32,
-        bootloader_tx_encoding_space: get_bootloader_encoding_space(
-            ProtocolVersionId::latest().into(),
-        ),
-=======
         max_transactions_in_block: get_bootloader_max_txs_in_batch(
             ProtocolVersionId::latest().into(),
         ) as u32,
         bootloader_tx_encoding_space: get_bootloader_encoding_space(
             ProtocolVersionId::latest().into(),
         ),
-
->>>>>>> 24054454
         l1_tx_intrinsic_l2_gas: gas_constants.l1_tx_intrinsic_gas,
         l1_tx_intrinsic_pubdata: gas_constants.l1_tx_intrinsic_pubdata,
         l1_tx_min_l2_gas_base: gas_constants.l1_tx_min_gas_base,
@@ -120,16 +102,9 @@
     let l2_contracts_config = L2SystemConfig {
         guaranteed_pubdata_bytes: GUARANTEED_PUBDATA_IN_TX,
         max_pubdata_per_block: MAX_PUBDATA_PER_BLOCK,
-<<<<<<< HEAD
         max_transactions_in_block: get_max_transactions_in_batch(ProtocolVersionId::latest().into())
             as u32,
         block_overhead_l2_gas: 0,
-=======
-        max_transactions_in_block: get_bootloader_max_txs_in_batch(
-            ProtocolVersionId::latest().into(),
-        ) as u32,
-        block_overhead_l2_gas: BLOCK_OVERHEAD_GAS,
->>>>>>> 24054454
         block_overhead_l1_gas: BLOCK_OVERHEAD_L1_GAS,
         l2_tx_intrinsic_gas: gas_constants.l2_tx_intrinsic_gas,
         l2_tx_intrinsic_pubdata: gas_constants.l2_tx_intrinsic_pubdata,
